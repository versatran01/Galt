#!/usr/bin/env python

from __future__ import print_function
import os
import os.path
import rosbag
import sys
import camera_info_manager
import fix_ublox


def read_left_cinfo():
    left_cinfo_manager = camera_info_manager.CameraInfoManager(
        'mv_25000855', 'package://galt_setup/calib/calib_25000855.yml')
    left_cinfo_manager.loadCameraInfo()
    return left_cinfo_manager.getCameraInfo()

<<<<<<< HEAD
def read_flir_cinfo():
    flir_cinfo_manager = camera_info_manager.CameraInfoManager(
        'flir_a5', 'package://flir_gige/calib/flir_a5.yml')
    flir_cinfo_manager.loadCameraInfo()
    return flir_cinfo_manager.getCameraInfo()

fixer = fix_ublox.UbloxFixer()
# left_cinfo = read_left_cinfo()
# left_image_name = '/mv_stereo/left/image_raw'
# left_cinfo_name = '/mv_stereo/left/camera_info'
flir_cinfo = read_flir_cinfo()
# flir_image_name = '/flir_gige/image_raw'
=======

fixer = fix_ublox.UbloxFixer()
left_cinfo = read_left_cinfo()
left_image_name = '/mv_stereo/left/image_raw'
left_cinfo_name = '/mv_stereo/left/camera_info'
right_image_name = '/mv_stereo/right/image_raw'
right_cinfo_name = '/mv_stereo/right/camera_info'
flir_image_name = '/flir_gige/image_raw'
>>>>>>> ecb24d9a
flir_cinfo_name = '/flir_gige/camera_info'


def fix_bag(input_bag, input_path, output_path):
    relative_path = os.path.relpath(input_bag, input_path)
    output_bag = os.path.join(output_path, relative_path)
    print("Fixed bag file will be written to", output_bag)

    # Create the directory if it does not exist
    output_bag_dir = os.path.dirname(output_bag)
    if not os.path.exists(output_bag_dir):
        os.makedirs(output_bag_dir)

<<<<<<< HEAD
=======
    flir_cinfo = None
>>>>>>> ecb24d9a
    # Open the bag file
    with rosbag.Bag(output_bag, 'w') as outbag:
        for index, (topic, msg, t) in enumerate(rosbag.Bag(input_bag).read_messages()):
            # Print progress
            if not (index % 5000):
                print(index, end=" ")
                sys.stdout.flush()

<<<<<<< HEAD
            # if topic == left_image_name:
            #     left_cinfo.header = msg.header
            #     # Write left image to outbag
            #     outbag.write(topic, msg, msg.header.stamp)
            #     # Write left cinfo to outbag
            #     outbag.write(left_cinfo_name, left_cinfo, left_cinfo.header.stamp)
            # if topic == flir_cinfo_name:
            #     # Get and save the first flir camera info
            #     if not flir_cinfo:
            #         flir_cinfo = msg
            if topic == flir_cinfo_name:
                # Write flir camera info with flir image
                flir_cinfo.header = msg.header
                outbag.write(flir_cinfo_name, flir_cinfo, flir_cinfo.header.stamp)
            else:
                outbag.write(topic, msg, msg.header.stamp if msg._has_header else t)
=======
            if topic in (left_image_name, left_cinfo_name, right_image_name, right_cinfo_name):
                msg.header.frame_id = "mv_stereo"
                outbag.write(topic, msg, msg.header.stamp)
                # left_cinfo.header = msg.header
                # Write left image to outbag
                # outbag.write(topic, msg, msg.header.stamp)
                # Write left cinfo to outbag
                # outbag.write(left_cinfo_name, left_cinfo, left_cinfo.header.stamp)
            # elif topic == flir_cinfo_name:
                # Get and save the first flir camera info
                # if not flir_cinfo:
                #     flir_cinfo = msg
            # elif topic == flir_image_name:
                # Write flir camera info with flir image
                # if flir_cinfo:
                #     flir_cinfo.header = msg.header
                #     outbag.write(topic, msg, msg.header.stamp)
                #     outbag.write(flir_cinfo_name, flir_cinfo, flir_cinfo.header.stamp)
            # else:
            #     outbag.write(topic, msg, msg.header.stamp if msg._has_header else t)
>>>>>>> ecb24d9a




<|MERGE_RESOLUTION|>--- conflicted
+++ resolved
@@ -15,20 +15,6 @@
     left_cinfo_manager.loadCameraInfo()
     return left_cinfo_manager.getCameraInfo()
 
-<<<<<<< HEAD
-def read_flir_cinfo():
-    flir_cinfo_manager = camera_info_manager.CameraInfoManager(
-        'flir_a5', 'package://flir_gige/calib/flir_a5.yml')
-    flir_cinfo_manager.loadCameraInfo()
-    return flir_cinfo_manager.getCameraInfo()
-
-fixer = fix_ublox.UbloxFixer()
-# left_cinfo = read_left_cinfo()
-# left_image_name = '/mv_stereo/left/image_raw'
-# left_cinfo_name = '/mv_stereo/left/camera_info'
-flir_cinfo = read_flir_cinfo()
-# flir_image_name = '/flir_gige/image_raw'
-=======
 
 fixer = fix_ublox.UbloxFixer()
 left_cinfo = read_left_cinfo()
@@ -37,7 +23,6 @@
 right_image_name = '/mv_stereo/right/image_raw'
 right_cinfo_name = '/mv_stereo/right/camera_info'
 flir_image_name = '/flir_gige/image_raw'
->>>>>>> ecb24d9a
 flir_cinfo_name = '/flir_gige/camera_info'
 
 
@@ -51,10 +36,7 @@
     if not os.path.exists(output_bag_dir):
         os.makedirs(output_bag_dir)
 
-<<<<<<< HEAD
-=======
     flir_cinfo = None
->>>>>>> ecb24d9a
     # Open the bag file
     with rosbag.Bag(output_bag, 'w') as outbag:
         for index, (topic, msg, t) in enumerate(rosbag.Bag(input_bag).read_messages()):
@@ -63,24 +45,6 @@
                 print(index, end=" ")
                 sys.stdout.flush()
 
-<<<<<<< HEAD
-            # if topic == left_image_name:
-            #     left_cinfo.header = msg.header
-            #     # Write left image to outbag
-            #     outbag.write(topic, msg, msg.header.stamp)
-            #     # Write left cinfo to outbag
-            #     outbag.write(left_cinfo_name, left_cinfo, left_cinfo.header.stamp)
-            # if topic == flir_cinfo_name:
-            #     # Get and save the first flir camera info
-            #     if not flir_cinfo:
-            #         flir_cinfo = msg
-            if topic == flir_cinfo_name:
-                # Write flir camera info with flir image
-                flir_cinfo.header = msg.header
-                outbag.write(flir_cinfo_name, flir_cinfo, flir_cinfo.header.stamp)
-            else:
-                outbag.write(topic, msg, msg.header.stamp if msg._has_header else t)
-=======
             if topic in (left_image_name, left_cinfo_name, right_image_name, right_cinfo_name):
                 msg.header.frame_id = "mv_stereo"
                 outbag.write(topic, msg, msg.header.stamp)
@@ -101,7 +65,6 @@
                 #     outbag.write(flir_cinfo_name, flir_cinfo, flir_cinfo.header.stamp)
             # else:
             #     outbag.write(topic, msg, msg.header.stamp if msg._has_header else t)
->>>>>>> ecb24d9a
 
 
 
