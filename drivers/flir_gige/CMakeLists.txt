--- conflicted
+++ resolved
@@ -1,11 +1,7 @@
 cmake_minimum_required(VERSION 2.8.3)
 project(flir_gige)
 
-<<<<<<< HEAD
 set(CMAKE_CXX_FLAGS "-std=c++11 -Wall -Wno-unknown-pragmas")
-=======
-add_definitions("-Wall -std=c++11 -Wno-unknown-pragmas")
->>>>>>> f6c498d1
 
 # Set library paths for pleora ebus sdk on 64-bit linux
 # For more information, see cmake/Findebus.cmake
@@ -27,11 +23,7 @@
 # Dynamic reconfigure option, as to be placed right before catkin_package
 generate_dynamic_reconfigure_options(
     cfg/Flir.cfg
-<<<<<<< HEAD
-    cfg/Calib.cfg
-=======
     cfg/ProcDyn.cfg
->>>>>>> f6c498d1
     )
 
 catkin_package(
@@ -84,17 +76,6 @@
     ${PROJECT_NAME}
     )
 
-<<<<<<< HEAD
-# calibrator
-#add_executable(flir_calibrator_node
-    #src/calibrator.cpp
-    #src/flir_calibrator_node.cpp
-    #)
-#target_link_libraries(flir_calibrator_node
-    #${catkin_LIBRARIES}
-    #${OpenCV_LIBRARIES}
-    #)
-=======
 # thermal proc
 add_library(thermal_proc
     src/thermal_proc/thermal_proc.cpp
@@ -109,7 +90,6 @@
 target_link_libraries(thermal_proc_node
     thermal_proc
     )
->>>>>>> f6c498d1
 
 ## Add cmake target dependencies of the executable/library
 add_dependencies(${PROJECT_NAME}_node
@@ -123,8 +103,6 @@
     ${${PROJECT_NAME}_EXPORTED_TARGETS}
     )
 
-message(STATUS "Test: ${${PROJECT_NAME}_EXPORTED_TARGETS}")
-
 ## Add gtest based cpp test }target and link libraries
 # catkin_add_gtest(${PROJECT_NAME}-test test/test_flir.cpp)
 # if(TARGET ${PROJECT_NAME}-test)
