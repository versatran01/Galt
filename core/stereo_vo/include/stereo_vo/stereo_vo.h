#ifndef GALT_STEREO_VO_H_
#define GALT_STEREO_VO_H_

#include "stereo_vo/common.h"
#include "stereo_vo/key_frame.h"
#include "stereo_vo/feature.h"

#include <vector>
#include <memory>

#include <cv_bridge/cv_bridge.h>
#include <image_geometry/stereo_camera_model.h>
#include <kr_math/pose.hpp>

#include "opencv2/core/core.hpp"

#include "stereo_vo/feature_detector.h"
#include "stereo_vo/StereoVoDynConfig.h"

namespace galt {

namespace stereo_vo {

using namespace image_geometry;
using StereoVoConfig = ::stereo_vo::StereoVoDynConfig;

class StereoVo;
<<<<<<< HEAD
class KeyFrame;
class Feature;
class GoodFeatureDetector;
=======
>>>>>>> c24af044

// struct Feature {
//  Feature() : triangulated(false) {}

//  CvPoint2 next;         /// New frame feature in pixle space
//  CvPoint2 left, right;  /// Key frame feature in pixel space
//  CvPoint2 left_coord,
//      right_coord;    /// Key frame feature in normalized image space
//  CvPoint3 point;     /// Key frame feature in world space
//  bool triangulated;  /// Key frame featreu has been triangulated
//};

// class KeyFrame {
//  friend class StereoVo;

// public:
//  void Update(const cv::Mat &l_image, const cv::Mat &r_image,
//              const StereoVoConfig &config, const StereoCameraModel &model,
//              const kr::Pose<scalar_t> &pose, bool init = false);
//  const int NumMatches() const { return features_.size(); }
//  const kr::Pose<scalar_t> &pose() const { return pose_; }

// private:
//  scalar_t Triangulate(const StereoCameraModel &model);
//  cv::Mat l_image_, r_image_;
//  cv::Mat prev_image_;
//  std::vector<Feature> features_;
//  int length;  /// Number of frames after this keyframe
//  kr::Pose<scalar_t> pose_;
//};

class StereoVo {
 public:
  StereoVo();

  void Initialize(const cv::Mat &l_image, const cv::Mat &r_image,
                  const StereoCameraModel &model);
  void Iterate(const cv::Mat &l_image, const cv::Mat &r_image);
  void ExtractFeatures(const cv::Mat &image, std::vector<Feature> &features);
  void TrackFeatures(const cv::Mat &image1, const cv::Mat &image2,
                     std::vector<Feature> &features, std::vector<CvPoint2> &corners);
  void EstimatePose();

  void UpdateConfig(const StereoVoConfig &config) { config_ = config; }

  bool AddKeyFrame();
  
  const Pose &current_pose() const { return current_pose_; }
  const bool init() const { return init_; }

 private:
  bool init_{false};
  StereoCameraModel model_;
  StereoVoConfig config_;

  GoodFeatureDetector detector_;
  Pose current_pose_;
  std::vector<KeyFrame> key_frames_;
  std::vector<Feature> features_;
  
  cv::Mat previous_l_image_;

  void TriangulateFeatures();
  void Display(const cv::Mat &l_image, const cv::Mat &r_image,
               const std::vector<CvPoint2> &new_corners);
};

// template <typename T>
// void PruneByStatus(const std::vector<uchar> &status, std::vector<T> &objects)
// {
//  auto ite_p = objects.begin();
//  for (auto ite_s = status.begin(); ite_s != status.end(); ite_s++) {
//    if (*ite_s) {
//      ite_p++;
//    } else {
//      ite_p = objects.erase(ite_p);
//    }
//  }
//}

// void TrackFeatures(const cv::Mat &image1, const cv::Mat &image2,
//                   std::vector<CvPoint2> &features1,
//                   std::vector<CvPoint2> &features2, std::vector<uchar>
// &status,
//                   const StereoVoConfig &config);

}  // namespace stereo_vo

}  // namespace galt

#endif  // GALT_STEREO_VO_H<|MERGE_RESOLUTION|>--- conflicted
+++ resolved
@@ -4,6 +4,7 @@
 #include "stereo_vo/common.h"
 #include "stereo_vo/key_frame.h"
 #include "stereo_vo/feature.h"
+#include "stereo_vo/feature_detector.h"
 
 #include <vector>
 #include <memory>
@@ -14,7 +15,6 @@
 
 #include "opencv2/core/core.hpp"
 
-#include "stereo_vo/feature_detector.h"
 #include "stereo_vo/StereoVoDynConfig.h"
 
 namespace galt {
@@ -23,14 +23,6 @@
 
 using namespace image_geometry;
 using StereoVoConfig = ::stereo_vo::StereoVoDynConfig;
-
-class StereoVo;
-<<<<<<< HEAD
-class KeyFrame;
-class Feature;
-class GoodFeatureDetector;
-=======
->>>>>>> c24af044
 
 // struct Feature {
 //  Feature() : triangulated(false) {}
@@ -71,13 +63,14 @@
   void Iterate(const cv::Mat &l_image, const cv::Mat &r_image);
   void ExtractFeatures(const cv::Mat &image, std::vector<Feature> &features);
   void TrackFeatures(const cv::Mat &image1, const cv::Mat &image2,
-                     std::vector<Feature> &features, std::vector<CvPoint2> &corners);
+                     std::vector<Feature> &features,
+                     std::vector<CvPoint2> &corners);
   void EstimatePose();
 
   void UpdateConfig(const StereoVoConfig &config) { config_ = config; }
 
   bool AddKeyFrame();
-  
+
   const Pose &current_pose() const { return current_pose_; }
   const bool init() const { return init_; }
 
@@ -86,11 +79,11 @@
   StereoCameraModel model_;
   StereoVoConfig config_;
 
-  GoodFeatureDetector detector_;
   Pose current_pose_;
-  std::vector<KeyFrame> key_frames_;
-  std::vector<Feature> features_;
-  
+  Features features_;
+  KeyFrames key_frames_;
+  std::unique_ptr<GoodFeatureDetector> detector_;
+
   cv::Mat previous_l_image_;
 
   void TriangulateFeatures();
