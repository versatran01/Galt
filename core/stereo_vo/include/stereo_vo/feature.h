--- conflicted
+++ resolved
@@ -3,6 +3,7 @@
 
 #include <memory>
 #include <functional>
+#include <cstdint>
 
 #include <stereo_vo/common.h>
 #include <image_geometry/stereo_camera_model.h>
@@ -11,59 +12,68 @@
 
 namespace stereo_vo {
 
-class Feature {
+class Corner {
  public:
-  typedef uint64_t Id;
+  using Id = uint64_t;
 
-  Feature(Id id, const CvPoint2& p_pixel_left, bool init) : 
-    id_(id), p_pixel_left_(p_pixel_left), init_(init) {}
-  
-  Feature(Id id, const CvPoint3& p_cam_left, const CvPoint2& p_pixel_left,
-          const CvPoint2& p_pixel_right, bool init)
-      : id_(id),
-        p_cam_left_(p_cam_left),
-        p_pixel_left_(p_pixel_left),
-        p_pixel_right_(p_pixel_right),
-        init_(init) {}
+  Corner() = default;
+  Corner(const Id& id, const CvPoint2& p_pixel, const bool& init)
+      : id_(id), p_pixel_(p_pixel), init_(init) {}
 
-  Feature(Id id, const CvPoint2& p_pixel_left, bool init)
-      : id_(id), p_pixel_left_(p_pixel_left), init_(init) {}
+  const CvPoint2& p_pixel() const { return p_pixel_; }
+  void set_p_pixel(const CvPoint2& p_pixel) { p_pixel_ = p_pixel; }
+
+  const Id& id() const { return id_; }
+  void set_id(const Id& id) { id_ = id; }
+
+  const bool& init() const { return init_; }
+  void set_init(const bool& init) { init_ = init; }
+
+ protected:
+  Id id_;
+  CvPoint2 p_pixel_;
+  bool init_;
+};
+
+class Feature : public Corner {
+ public:
+  //  Feature(const Corner::Id& id, const CvPoint2& p_pixel_left,
+  //          const CvPoint2& p_pixel_right, const CvPoint3& p_cam_left,
+  //          const bool& init)
+  //      : Corner(id, p_pixel_left, init),
+  //        p_pixel_right_(p_pixel_right),
+  //        p_cam_left_(p_cam_left) {}
+
+  Feature() = default;
+  Feature(const Corner& corner, const CvPoint2& p_pixel_right)
+      : Corner(corner), p_pixel_right_(p_pixel_right) {}
 
   const CvPoint3& p_cam_left() const { return p_cam_left_; }
   void set_p_cam_left(const CvPoint3& p_cam_left) { p_cam_left_ = p_cam_left; }
 
-  const CvPoint2& p_pixel_left() const { return p_pixel_left_; }
-  void set_p_pixel_left(const CvPoint2& p_pixel) { p_pixel_left_ = p_pixel; }
-
   const CvPoint2& p_pixel_right() const { return p_pixel_right_; }
   void set_p_pixel_right(const CvPoint2& p_pixel) { p_pixel_right_ = p_pixel; }
 
-<<<<<<< HEAD
-  const bool& init() const { return init_; }
-  void set_init(const bool& init) { init_ = init; }
+  const CvPoint2& p_pixel_left() const { return p_pixel(); }
+  void set_p_pixel_left(const CvPoint2& p_pixel) { set_p_pixel(p_pixel); }
 
-=======
   /**
    * @brief Triangulate a feature in the current camera frame.
-   * 
+   *
    * @param model ROS Stereo Camera model
-   * @param eigen_threshold Maximum ratio of largest to smallest eigenvalues. 
+   * @param eigen_threshold Maximum ratio of largest to smallest eigenvalues.
    * Those features exceeding this ratio are discarded.
-   * 
+   *
    * @return True on success, false if the feature is rejected as an outlier.
    * @note Those features which are rejected should be removed from the
    * feature list.
    */
   bool triangulate(const image_geometry::StereoCameraModel& model,
                    scalar_t eigen_threshold);
-  
->>>>>>> f9d9c701
+
  private:
-  Id id_;
+  CvPoint2 p_pixel_right_;
   CvPoint3 p_cam_left_;
-  CvPoint2 p_pixel_left_;
-  CvPoint2 p_pixel_right_;
-  bool init_;
 };
 
 }  // namespace stereo_vo
