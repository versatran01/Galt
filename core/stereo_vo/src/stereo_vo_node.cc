--- conflicted
+++ resolved
@@ -38,15 +38,9 @@
         boost::bind(&StereoVoNode::StereoCallback, this, _1, _2, _3, _4));
   }
 
-<<<<<<< HEAD
-  points_pub_ =
-      nh_.advertise<sensor_msgs::PointCloud>("triangulated_points", 1);
-
-=======
   points_pub_ = nh_.advertise<sensor_msgs::PointCloud>("triangulated_points",1);
   pose_pub_ = nh_.advertise<geometry_msgs::PoseStamped>("pose",1);
   
->>>>>>> d8c6ad6a
   // Read and update StereoVoConfig
   stereo_vo_.UpdateConfig(ReadConfig(nh_));
   cfg_server_.setCallback(
@@ -103,37 +97,25 @@
   }
 
   stereo_vo_.Iterate(l_image_rect, r_image_rect);
-<<<<<<< HEAD
-
-=======
   
   //  current pose: world to camera
   auto pose = stereo_vo_.GetCurrentPose();
   
->>>>>>> d8c6ad6a
   //  publish point cloud for visualization
   const std::vector<Feature>& features = stereo_vo_.GetCurrentFeatures();
-
+  
   sensor_msgs::PointCloud cloud;
   sensor_msgs::ChannelFloat32 channel;
   channel.name = "rgb";
-
+  
   union {
     uint8_t rgb[4];
     float val;
   } color;
-
+  
   for (const Feature& feat : features) {
     if (feat.triangulated) {
       geometry_msgs::Point32 p32;
-<<<<<<< HEAD
-      p32.x = feat.point.x;
-      p32.y = feat.point.y;
-      p32.z = feat.point.z;
-
-      cloud.points.push_back(p32);
-
-=======
       kr::vec3<scalar_t> p(feat.point.x,feat.point.y,feat.point.z);
       
       //  convert to world coordinates
@@ -145,16 +127,15 @@
       
       cloud.points.push_back( p32 );
       
->>>>>>> d8c6ad6a
       color.rgb[0] = 255;
       color.rgb[1] = 255;
       color.rgb[2] = 0;
       color.rgb[3] = 0;
-
+      
       channel.values.push_back(color.val);
     }
   }
-
+  
   cloud.channels.push_back(channel);
   cloud.header.stamp = l_image_msg->header.stamp;
   cloud.header.frame_id = "0";
