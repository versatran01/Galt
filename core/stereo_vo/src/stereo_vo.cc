--- conflicted
+++ resolved
@@ -28,13 +28,8 @@
   model_ = model;
   // Add the first stereo image as first keyframe
   FramePtr curr_frame = std::make_shared<Frame>(stereo_image);
-<<<<<<< HEAD
+  optimizer_.Initialize(model_);
   AddKeyFrame(curr_frame);
-  optimizer_.Initialize(model_);
-=======
-  optimizer_.Initialize(*curr_frame, model_);
-  AddKeyFrame(curr_frame);
->>>>>>> 8de6311a
 
   // Save frame for next iteration
   prev_frame_ = curr_frame;
@@ -66,24 +61,10 @@
   // 3. Number of features falls below threshold (see ShouldAddKeyFrame)
   // After this step, tracked_corners will contain both old corners and newly
   // added corners
-  const bool shouldAdd = ShouldAddKeyFrame(curr_frame);
-  if (shouldAdd) {
+  if (ShouldAddKeyFrame(curr_frame)) {
     AddKeyFrame(curr_frame);
   }
 
-<<<<<<< HEAD
-  // Do a windowed optimization with gtsam if window size is reached
-  if (key_frames_.size() == static_cast<unsigned>(config_.kf_size)) {
-//      temp: do this every time for ISAM
-//  if (!key_frames_.empty()) {
-    optimizer_.Optimize(key_frames_, point3ds_);
-//    if (key_frames_.size() > 1) {
-      key_frames_.pop_front();
-//    }
-  }
-
-=======
->>>>>>> 8de6311a
   // Visualization (optional)
   Display(curr_frame, prev_key_frame());
 
@@ -237,9 +218,6 @@
   frame->SetKeyFrame(right_corners);
   // Add key frame to queue with current_pose, features and stereo_image
   key_frames_.push_back(frame);
-  
-  //  optimize!
-  optimizer_.Optimize(key_frames_, point3ds_);
 }
 
 void StereoVo::TrackSpatial(const CvStereoImage &stereo_image,
@@ -265,7 +243,6 @@
   FindFundamentalMat(l_corners, r_corners, status);
   PruneByStatus(status, r_corners);
   PruneByStatus(status, features);
-
 
   // Verify that outputs have the same size
   ROS_ASSERT_MSG(features.size() == r_corners.size(),
@@ -287,6 +264,7 @@
       // Convert to world frame
       p3 = pose.q.conjugate().matrix() * p3 + pose.p;
       
+      /// @note: Add a check here if you don't want to overwrite past triangulations 
       const Id &id = it_feature->id();
       if (point3ds_.find(id) == point3ds_.end()) {
         point3ds_[id] = Point3d(id, CvPoint3(p3[0], p3[1], p3[2]));
