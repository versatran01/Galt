--- conflicted
+++ resolved
@@ -7,10 +7,10 @@
 #include <image_geometry/stereo_camera_model.h>
 #include <geometry_msgs/PoseStamped.h>
 #include <cv_bridge/cv_bridge.h>
-#include <eigen_conversions/eigen_msg.h>
-
 #include <opencv2/core/core.hpp>
 #include <opencv2/highgui/highgui.hpp>
+#include <eigen_conversions/eigen_msg.h>
+
 
 namespace galt {
 
@@ -111,6 +111,8 @@
 
   stereo_vo_.Iterate(l_image_rect, r_image_rect);
   auto current_pose = KrPoseToRosPose(stereo_vo_.GetCurrentPose());
+
+  // Publish PointCloud from keyframe pose and features
   PublishPointCloud(stereo_vo_.GetKeyFramePose(),
                     stereo_vo_.GetCurrentFeatures(), l_image_msg->header.stamp,
                     "0");
@@ -165,15 +167,7 @@
   geometry_msgs::PoseStamped pose_stamped;
   pose_stamped.header.stamp = time;
   pose_stamped.header.frame_id = frame_id;
-<<<<<<< HEAD
   pose_stamped.pose = pose;
-=======
-  pose_stamped.pose.orientation.w = pose.q.w();
-  pose_stamped.pose.orientation.x = -pose.q.x();
-  pose_stamped.pose.orientation.y = -pose.q.y();
-  pose_stamped.pose.orientation.z = -pose.q.z();
-  tf::pointEigenToMsg(pose.p.cast<double>(), pose_stamped.pose.position);
->>>>>>> f0baea8d
   pose_pub_.publish(pose_stamped);
 }
 
