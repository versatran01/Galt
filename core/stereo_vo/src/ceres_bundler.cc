--- conflicted
+++ resolved
@@ -61,7 +61,6 @@
           storage_.push_back(p_world(2));
         } else {
           // Didn't find it in mutable, it must be an immutable feature
-
         }
       }
     }
@@ -165,7 +164,6 @@
   //  create residuals for this edge
   auto cam_ite = cameras_.find(edge.cam_id());
   auto point_ite = point3s_.find(edge.pt3_id());
-<<<<<<< HEAD
 
   ROS_ASSERT_MSG((cam_ite != cameras_.end()) && (point_ite != point3s_.end()),
                  "Graph is malformed");
@@ -173,30 +171,14 @@
   const CameraNode &cam = cam_ite->second;
   const Point3Node &point = point_ite->second;
 
-  ceres::CostFunction *func;
+  ceres::CostFunction *func = 0;
   if (point.locked()) {
     //  this point appears in a previous frame, use fixed residual
     //  2 x 6 cost function
     func =
         FixedReprojectionError::Create(edge.x(), edge.y(), model, point.ptr());
 
-=======
-  
-  ROS_ASSERT_MSG((cam_ite != cameras_.end()) && 
-                 (point_ite != point3s_.end()), "Graph is malformed");
-  
-  const CameraNode& cam = cam_ite->second;
-  const Point3Node& point = point_ite->second;
-  
-  ceres::CostFunction * func=0;
-  if (point.locked()) {
-    //  this point appears in a previous frame, use fixed residual
-    //  2 x 6 cost function
-    func = FixedReprojectionError::Create(edge.x(), edge.y(), 
-                                          model, point.ptr());
-    
     problem_.AddResidualBlock(func, NULL, cam.ptr());
->>>>>>> ae11975b
   } else {
     //  optimize the point also
     //  2 x (6+3) cost function
@@ -205,13 +187,8 @@
   }
 }
 
-<<<<<<< HEAD
-void CeresBundler::SolveProblem() {}
-
-void CeresBundler::UpdateKeyFrames(std::deque<KeyFrame> &key_frames) {}
-=======
 void CeresBundler::SolveProblem() {
-  
+
   //  configure ceres options, hardcode most of these for now
   options_ = ceres::Solver::Options();
   options_.max_num_iterations = 5;
@@ -224,19 +201,11 @@
   options_.preconditioner_type = ceres::JACOBI;
   options_.visibility_clustering_type = ceres::CANONICAL_VIEWS;
   options_.sparse_linear_algebra_library_type = ceres::EIGEN_SPARSE;
-  
-  ceres::Solver::Summary summary;
-  ceres::Solve(options_,&problem_,&summary);
-  
-  ROS_INFO_STREAM("Solving summary: " << summary.FullReport() << "\n");
-}
-
-void CeresBundler::UpdateKeyFrames(std::deque<KeyFrame> &key_frames) {
-  
-  //  update 
-  
-}
->>>>>>> ae11975b
+}
+
+void CeresBundler::SolveProblem() {}
+
+void CeresBundler::UpdateKeyFrames(std::deque<KeyFrame> &key_frames) {}
 
 }  // namespace stereo_vo
 
