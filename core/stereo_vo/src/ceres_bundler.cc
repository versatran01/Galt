--- conflicted
+++ resolved
@@ -185,25 +185,11 @@
     for (const Corner &corner : kf_ite->corners()) {
       //  pull corrected point from results
       auto p3_ite = point3s_.find(corner.id());
-<<<<<<< HEAD
       ROS_ASSERT_MSG(p3_ite != point3s_.end(), "Point in window that was not optimized!");
       
       const Point3Node& p3 = p3_ite->second;
       Feature& feat = features[corner.id()];
       feat.set_p_world(CvPoint3(p3.ptr()[0],p3.ptr()[1],p3.ptr()[2]));
-=======
-      ROS_ASSERT_MSG(p3_ite != point3s_.end(),
-                     "Point in window that was not optimized!");
-
-      const Point3Node &p3 = p3_ite->second;
-      kr::vec3<scalar_t> point(p3.ptr()[0], p3.ptr()[1], p3.ptr()[2]);
-
-      //  back to local pose
-      point = kf_pose.transform(point);
-
-      Feature &feat = features[corner.id()];
-      feat.set_p_cam(CvPoint3(point[0], point[1], point[2]));
->>>>>>> f326d88e
     }
   }
 }
