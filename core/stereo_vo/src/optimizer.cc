--- conflicted
+++ resolved
@@ -27,20 +27,11 @@
     // Add camera initial pose estimate
     const Frame &frame = *frame_ptr;
     const size_t x = frame.id();
-<<<<<<< HEAD
-    //KrPose pose(frame.pose().q, frame.pose().p);
-    KrPose pose(frame.pose().q.conjugate(), frame.pose().p);
-    initial_estimates.insert(Symbol('x', x),
-                             Pose3(pose.matrix().cast<double>()));
-=======
-
     const Matrix3 mat3 = frame.pose().q.conjugate().matrix().cast<double>();
     const Rot3 rot3(mat3);
     const Point3 trans(frame.pose().p[0], frame.pose().p[1], frame.pose().p[2]);
     Pose3 pose3(rot3, trans);
     initial_estimates.insert(Symbol('x', x), pose3);
-
->>>>>>> 9892c722
     const std::vector<Feature> &features = frame_ptr->features();
     for (const Feature &feature : features) {
       // Add stereo factors to graph
