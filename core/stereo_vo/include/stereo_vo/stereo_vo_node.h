--- conflicted
+++ resolved
@@ -49,12 +49,8 @@
   std::unique_ptr<ApproximateSync> approximate_sync_;
 
   ros::Publisher points_pub_;
-<<<<<<< HEAD
-
-=======
   ros::Publisher pose_pub_;
   
->>>>>>> d8c6ad6a
   dynamic_reconfigure::Server<StereoVoDynConfig> cfg_server_;
   StereoVo stereo_vo_;
 
@@ -65,10 +61,10 @@
                       const CameraInfoConstPtr& l_cinfo_msg,
                       const ImageConstPtr& r_image_msg,
                       const CameraInfoConstPtr& r_cinfo_msg);
-  void ReconfigureCallback(const StereoVoDynConfig& config, int level);
+  void ReconfigureCallback(const StereoVoDynConfig &config, int level);
 };  // class StereoVoNode
 
-const StereoVoDynConfig ReadConfig(const ros::NodeHandle& nh);
+const StereoVoDynConfig ReadConfig(const ros::NodeHandle &nh);
 
 }  // namespace stereo_vo
 
