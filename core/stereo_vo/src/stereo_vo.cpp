#include "stereo_vo/stereo_vo.h"
#include "stereo_vo/feature.h"
#include "stereo_vo/frame.h"
#include "stereo_vo/utils.h"

#include <image_geometry/stereo_camera_model.h>
#include "opencv2/highgui/highgui.hpp"
#include "opencv2/video/video.hpp"

#include <kr_math/feature.hpp>

namespace galt {
namespace stereo_vo {

using image_geometry::StereoCameraModel;

void StereoVo::Initialize(const CvStereoImage &stereo_image,
                          const StereoCameraModel &model) {
  ROS_INFO("Initializing stereo_vo");

  model_ = model;

  if (!InitializePose()) {
    ROS_WARN_THROTTLE(1, "Failed to initialize first pose");
    return;
  }

  if (!AddKeyFrame(w_T_c(), stereo_image, tracked_features_)) {
    ROS_WARN_THROTTLE(1, "Failed to add the first frame as key frame");
    return;
  }

  prev_stereo_ = stereo_image;

  init_ = true;
  ROS_INFO_STREAM("StereoVo initialized, baseline: " << model_.baseline());
}

void StereoVo::Iterate(const CvStereoImage &stereo_image,
                       const ros::Time &time) {
  TrackTemporal(prev_stereo_.first, stereo_image.first, tracked_features_);

  Display(stereo_image, tracked_features_, key_frames_.back());

  if (ShouldAddKeyFrame()) {
    AddKeyFrame(w_T_c(), stereo_image, tracked_features_);
    PublishStereoFeatures(key_frames_.back(), time);
  }

  prev_stereo_ = stereo_image;
}

bool StereoVo::InitializePose() {
  // For now just initialize to identity, later will use tf2 to listen to a
  // transform
  ROS_INFO("First camera pose initialized to:");
  std::cout << w_T_c_.matrix() << std::endl;
  return true;
}

bool StereoVo::ShouldAddKeyFrame() const {
  // For now simply add a key frame if tracked features is less than 20
  return (tracked_features_.size() < 30);
}

bool StereoVo::AddKeyFrame(const KrPose &pose,
                           const CvStereoImage &stereo_image,
                           std::vector<Feature> &features) {
  // Detect new corners based on current feature distribution
  std::vector<CvPoint2> l_corners =
      detector_.AddFeatures(stereo_image.first, features);
  std::vector<CvPoint2> r_corners;
  // Track new corners from left to right so that we can triangulate them
  // Mis-tracked corners will be removed from this step
  TrackSpatial(stereo_image.first, stereo_image.second, l_corners, r_corners);
<<<<<<< HEAD
=======
  // Triangulate left and right corner to get point in world
>>>>>>> 91f2ecd0

  if (l_corners.empty()) {
    ROS_WARN("No new corners detected");
    return false;
  }
  
  // Triangulate and add corners to features
  auto ite_l = l_corners.begin(), ite_r = r_corners.begin();
  while (ite_l != l_corners.end()) {
    const CvPoint2& lp = *ite_l;
    const CvPoint2& rp = *ite_r;
    
    kr::vec3<scalar_t> p_cam;
    kr::mat3<scalar_t> tri_cov;
    if ( TriangulatePoint(lp,rp,p_cam,tri_cov) ) {
      //  triangulation was good, create a fresh feature
      //  first calculate world coordinates
      kr::vec3<scalar_t> p_world = pose.transformFromBody(p_cam);
      
      Feature new_feature(lp);
      new_feature.p_cam = CvPoint3(p_cam[0],p_cam[1],p_cam[2]);
      new_feature.p_world = CvPoint3(p_world[0],p_world[1],p_world[2]);
      new_feature.p_cov_cam = tri_cov;
      //ROS_INFO_STREAM("Triangulated cov: " << tri_cov);
      
      features.push_back(new_feature);
      ite_l++;
      ite_r++;
    } else {
      //  bad triangulatio, do not retain this corner
      ite_l = l_corners.erase(ite_l);
      ite_r = r_corners.erase(ite_r);
    }
  }
  
  features.insert(features.end(), l_corners.cbegin(), l_corners.cend());
  // Add a key frame
  key_frames_.emplace_back(pose, stereo_image, features, r_corners);
  ROS_INFO("new corners added: %lu", l_corners.size());

  return true;
}

void StereoVo::TrackSpatial(const cv::Mat &image1, const cv::Mat &image2,
                            std::vector<CvPoint2> &l_corners,
                            std::vector<CvPoint2> &r_corners) {
  std::vector<uchar> status;
  OpticalFlow(image1, image2, l_corners, r_corners, status);
  PruneByStatus(status, l_corners);
  PruneByStatus(status, r_corners);
  ROS_ASSERT_MSG(l_corners.size() == r_corners.size(),
                 "Corners size mismatch after PruneByStatus1");
  status.clear();
  FindFundamentalMat(l_corners, r_corners, status);
  PruneByStatus(status, l_corners);
  PruneByStatus(status, r_corners);
  ROS_ASSERT_MSG(l_corners.size() == r_corners.size(),
                 "Corners size mismatch after PruneByStatus2");
}

void StereoVo::OpticalFlow(const cv::Mat &image1, const cv::Mat &image2,
                           const std::vector<CvPoint2> &points1,
                           std::vector<CvPoint2> &points2,
                           std::vector<uchar> &status) {
  if (points1.empty()) {
    ROS_WARN("OpticalFlow() called with no points");
    return;
  }
  int win_size = config_.klt_win_size;
  int max_level = config_.klt_max_level;
  const static cv::TermCriteria term_criteria(
      cv::TermCriteria::COUNT + cv::TermCriteria::EPS, 10, 0.005);
  cv::calcOpticalFlowPyrLK(image1, image2, points1, points2, status,
                           cv::noArray(), cv::Size(win_size, win_size),
                           max_level, term_criteria);
  ROS_ASSERT_MSG(points1.size() == points2.size(),
                 "Corners size mismatch during OpticalFlow()");
}

void StereoVo::FindFundamentalMat(const std::vector<CvPoint2> &points1,
                                  const std::vector<CvPoint2> &points2,
                                  std::vector<uchar> &status) {
  if (points1.empty()) {
    ROS_WARN("FindFundamentalMat() called with no points");
    return;
  }
  cv::findFundamentalMat(points1, points2, cv::FM_RANSAC, 0.5, 0.9999, status);
}

void StereoVo::TrackTemporal(const cv::Mat &image1, const cv::Mat &image2,
                             std::vector<Feature> &features) {
  std::vector<uchar> status;
  std::vector<CvPoint2> corners2;
  std::vector<CvPoint2> corners1;
  ExtractCorners(features, corners1);

  // Track and remove mismatches
  OpticalFlow(image1, image2, corners1, corners2, status);
  PruneByStatus(status, features);
  PruneByStatus(status, corners1);
  PruneByStatus(status, corners2);
  ROS_ASSERT_MSG(corners1.size() == corners2.size(),
                 "Corners size mismatch in OpticalFlow()");
  status.clear();

  // Find fundamental matrix to reject outliers in tracking
  FindFundamentalMat(corners1, corners2, status);
  PruneByStatus(status, features);
  PruneByStatus(status, corners2);
  ROS_ASSERT_MSG(features.size() == corners2.size(),
                 "Corners size mismatch in FindFundamentalMat()");

  // Modify tracked features position
  std::transform(features.begin(), features.end(), corners2.begin(),
                 features.begin(), [](Feature &f, const CvPoint2 &c) {
    f.px = c;
    return f;
  });
}

/*
bool StereoVo::ShouldAddKeyFrame() const {
  // Not initialized, thus no keyframes, add one
  if (!init_) {
    return true;
  }

  if (temporal_tracker_.features().size() < 30) {
    //  insufficient features
    return true;
  }

  const KeyFramePtr prev_key_frame = key_frames_.back();

//  const KrPose &diff = pose().difference(prev_key_frame->pose());
//  if (diff.p().norm() > config_.kf_dist_thresh) {
//    ROS_INFO("Distance: %f", diff.p().norm());
//    //  over distance threshold, add keyframe
//    return true;
//  }

  //  const kr::vec3<scalar_t> &angles = kr::getRPY(diff.bRw());
  //  if (std::abs(angles[2] * 180 / M_PI) > config_.kf_yaw_thresh) {
  //    ROS_INFO("Angle: %f", angles[2]);
  //    //  over yaw angle threshold, add keyframe
  //    return true;
  //  }

  return false;
}
*/

/*
void StereoVo::AddKeyFrame(const CvStereoImage& stereo_image) {
  const bool first_frame = key_frames_.empty();

  //  capture the current pose and create new key frame
  const KrPose current_pose = pose();
  KeyFramePtr ptr = std::make_shared<KeyFrame>(stereo_image);
  ptr->set_pose(current_pose);

  //  add more features using the grid pattern
  const std::vector<Feature>& features = temporal_tracker_.features();
  const std::vector<Feature> new_features =
      detector_.AddFeatures(stereo_image.first, features);

  //  track new features left -> right
  spatial_tracker_.Reset();
  spatial_tracker_.AddFeatures(new_features);
  std::vector<Feature> left_features;
  spatial_tracker_.Track(stereo_image.first, stereo_image.second,
                         left_features);

  //  left_features and right_features now contain matching points
  std::vector<Feature> right_features = spatial_tracker_.features();

  //  create point 3ds for new features
  auto ite_l = left_features.begin();
  auto ite_r = right_features.begin();

  size_t added_count = 0;
  while (ite_l != left_features.end()) {
    const Id id = ite_l->id();
    const CvPoint2& left = ite_l->p_pixel();
    const CvPoint2& right = ite_r->p_pixel();

    Point3d point(id);
    if (point.AddObservation(config_, model_, ptr, left, right)) {
      //  sanity check
      assert(points_.find(id) == points_.end());
      if (first_frame) {
        //  mark first key-frame features as inliers
        point.set_is_inlier(true);
      }
      points_[id] = point;
      ite_l++;
      ite_r++;
      added_count++;
    } else {
      //  bad initial triangulation, toss it out
      ite_l = left_features.erase(ite_l);
      ite_r = right_features.erase(ite_r);
    }
  }
  ROS_INFO("Initialized %lu features", added_count);

#ifdef DEBUG_GUI
  //  display left and right images with matched features
  //  assume same dimensions here
  const int rows = stereo_image.first.rows;
  const int cols = stereo_image.first.cols;
  cv::Mat images(rows, cols * 2, CV_8UC1);

  stereo_image.first.copyTo(images(cv::Rect(0, 0, cols, rows)));
  stereo_image.second.copyTo(images(cv::Rect(cols, 0, cols, rows)));

  for (size_t i = 0; i < left_features.size(); i++) {
    const CvPoint2& left = left_features[i].p_pixel();
    const CvPoint2& right = right_features[i].p_pixel();

    cv::circle(images, left, 3, cv::Scalar(255, 0, 0), 1);
    cv::circle(images, CvPoint2(right.x + cols, right.y), 3,
               cv::Scalar(255, 0, 0), 1);
    cv::line(images, left, CvPoint2(right.x + cols, right.y),
             cv::Scalar(0, 0, 255));
  }
  cv::imshow("stereo_pair", images);
  cv::waitKey(1);
#endif

  //  update old point 3ds with new pose
  for (const Feature& f : features) {
    std::map<Id, Point3d>::iterator ite = points_.find(f.id());
    assert(ite != points_.end());
    Point3d& p3d = ite->second;
    //  add only left p_pixel here
    assert(p3d.is_initialized());
    if (!p3d.is_inlier()) {
      //p3d.AddObservation(config_,model_,ptr,f.p_pixel());
    }
  }

  //  add the new left features to the collection of trackables
  temporal_tracker_.AddFeatures(left_features);
  key_frames_.push_back(ptr);
}
*/

// void StereoVo::TrackSpatial(const CvStereoImage &stereo_image,
//                            std::vector<Feature> &features,
//                            std::vector<CvPoint2> &r_corners) {
//  // Put pixel of corners into l_points
//  std::vector<CvPoint2> l_corners = ExtractCorners(features);
//  std::vector<uchar> status;

//  // LK tracker
//  OpticalFlow(stereo_image.first, stereo_image.second, l_corners, r_corners,
//              status);
//  PruneByStatus(status, l_corners);
//  PruneByStatus(status, r_corners);
//  PruneByStatus(status, features);
//  status.clear();

//  // Find fundamental matrix
//  if (l_corners.empty()) {
//    ROS_WARN("OpticalFlow() failed to track any features");
//    return;
//  }
//  FindFundamentalMat(l_corners, r_corners, status);
//  PruneByStatus(status, r_corners);
//  PruneByStatus(status, features);

//  // Verify that outputs have the same size
//  ROS_ASSERT_MSG(features.size() == r_corners.size(),
//                 "TrackSpatial Dimension mismatch");
//}

/*
void StereoVo::Iterate(const CvStereoImage& stereo_image) {
  if (!prev_left_image_.empty()) {
    //  track from previous frame
    std::vector<Feature> unused;
    temporal_tracker_.set_window_size(cv::Size(config_.klt_win_size,
                                              config_.klt_win_size));
    temporal_tracker_.set_ransac_thresh(config_.klt_ransac_thresh);
    temporal_tracker_.set_max_levels(config_.klt_max_level);
    temporal_tracker_.Track(prev_left_image_, stereo_image.first, unused);
  }
  */

/*
cv::Mat debug_image;
cv::cvtColor(stereo_image.first, debug_image, CV_GRAY2RGB);
//  draw the tracked features
for (const Feature& f : temporal_tracker_.features()) {
  cv::circle(debug_image, f.p_pixel(), 3, cv::Scalar(255, 0, 0), 1);
}
cv::imshow("derp derp", debug_image);
cv::waitKey(1);
*/

//  ransac PnP
/*
EstimatePose();

//  add keyframe: extract features, match, triangulate, insert into map
if (ShouldAddKeyFrame()) {
  AddKeyFrame(stereo_image);
}

/// @todo: do visualization
Display(stereo_image.first, spatial_tracker_.features(),
        temporal_tracker_.features());

prev_left_image_ = stereo_image.first;
}
*/

/*
void StereoVo::EstimatePose() {
  std::vector<CvPoint2> pixel_points;
  std::vector<CvPoint3> world_points;

  //  iterate over all presently visible features
  for (const Feature& feature : temporal_tracker_.features()) {
    //  retrieve corresponding 3D point
    std::map<Id, Point3d>::iterator ite_pt = points_.find(feature.id());
    assert(ite_pt != points_.end());
    const Point3d& point3d = ite_pt->second;

    if (point3d.is_initialized()) {// && point3d.is_inlier()) {
      pixel_points.push_back(feature.p_pixel());
      world_points.push_back(point3d.p_world());
    }
  }

  const size_t N = pixel_points.size();
  if (N < 4) {
    //  need at least 4 points for PnP
    ROS_WARN("Insufficient points for PnP - skipping");
    return;
  }

  cv::Mat rvec = cv::Mat::zeros(3, 3, CV_64FC1);
  cv::Mat tvec = cv::Mat::zeros(3, 3, CV_64FC1);

  std::vector<int> inliers;
  const size_t min_inliers = std::ceil(N * config_.pnp_ransac_inliers);
  cv::solvePnPRansac(world_points, pixel_points,
                     model_.left().fullIntrinsicMatrix(), std::vector<double>(),
                     rvec, tvec, false, 300, config_.pnp_ransac_error,
                     min_inliers, inliers);

  //  throw away outliers
  std::set<Id> erased_ids = temporal_tracker_.RetainInliers(inliers);
  for (const Id& id : erased_ids) {
    points_.erase(id);
  }

  const vec3 r(rvec.at<double>(0, 0), rvec.at<double>(1, 0),
               rvec.at<double>(2, 0));
  const vec3 t(tvec.at<double>(0, 0), tvec.at<double>(1, 0),
               tvec.at<double>(2, 0));
  KrPose new_pose = KrPose::fromVectors(r, t);

  /// @todo: some kind of sanity check here

  //  const bool shenanigans =
  //      new_pose.difference(old_pose).p().norm() > config_.pnp_motion_thresh;
  //  if ((t[0] == 0 && t[1] == 0 && t[2] == 0) || shenanigans) {
  //    ROS_WARN("Probable shenanigans in ransac PnP - trying regular PnP");
  //    cv::solvePnP(world_points, image_points,
  //                 model_.left().fullIntrinsicMatrix(), std::vector<double>(),
  //                 rvec, tvec, false);

  //    r = kr::vec3<scalar_t>(rvec.at<double>(0, 0), rvec.at<double>(1, 0),
  //                           rvec.at<double>(2, 0));
  //    t = kr::vec3<scalar_t>(tvec.at<double>(0, 0), tvec.at<double>(1, 0),
  //                           tvec.at<double>(2, 0));
  //    new_pose = KrPose::fromVectors(r, t);
  //  }

  pose_ = new_pose;
}
*/

/*
void StereoVo::CheckEverything() {
  std::map<Id, int> feat_counts;
  std::set<Id> kf_ids;
  for (const FramePtr &kf_ptr : key_frames_) {
    const Frame &frame = *kf_ptr;
    //  make sure there are no duplicate frame ids
    ROS_ASSERT_MSG(kf_ids.find(frame.id()) == kf_ids.end(),
                   "Duplicate frame IDs found");
    kf_ids.insert(frame.id());

    std::set<Id> point_ids;
    for (const Feature &feature : frame.features()) {
      //  make sure there are no duplicate features in this frame
      ROS_ASSERT_MSG(point_ids.find(feature.id()) == point_ids.end(),
                     "Duplicate feature (%lu) found in frame %lu", feature.id(),
                     frame.id());
      point_ids.insert(feature.id());

      //  features must be triangulated
      ROS_ASSERT_MSG(point3ds_.find(feature.id()) != point3ds_.end(),
                     "Missing triangulation for feature %lu", feature.id());

      if (feat_counts.find(feature.id()) == feat_counts.end()) {
        feat_counts[feature.id()] = 1;
      } else {
        feat_counts[feature.id()]++;
      }
    }
  }
}
*/
/*
void StereoVo::TrackTemporal(const FramePtr &frame1, const FramePtr &frame2,
                             const FramePtr &key_frame) {
  if (frame1->features().empty()) {
    ROS_WARN("No features to track temporally, skipping");
  } else {
    TrackTemporal(frame1->l_image(), frame2->l_image(), frame1->features(),
                  frame2->features(), key_frame);
  }
}
*/

/*
void StereoVo::Triangulate(const KrPose &pose, std::vector<Feature> &features,
                           std::vector<CvPoint2> &corners) {
  auto it_corner = corners.begin();
  for (auto it_feature = features.begin(); it_feature != features.end();) {
    // Re-triangulate
    kr::vec3<scalar_t> p3;
    Feature &feature = *it_feature;
    if (!TriangulatePoint(feature.p_pixel(), *it_corner, p3)) {
      // Failed erase from corners
      it_feature = features.erase(it_feature);
      it_corner = corners.erase(it_corner);
    } else {
      // Convert to world frame
      p3 = pose.wRb() * p3 + pose.p();

      ++it_feature;
      ++it_corner;
    }
  }
}
*/

/*
bool StereoVo::TriangulatePoint(const CvPoint2 &left, const CvPoint2 &right,
                                kr::vec3<scalar_t> &p_cam) {
  //  camera model
  const scalar_t lfx = model_.left().fx(), lfy = model_.left().fy();
  const scalar_t lcx = model_.left().cx(), lcy = model_.left().cy();
  const scalar_t rfx = model_.right().fx(), rfy = model_.right().fy();
  const scalar_t rcx = model_.right().cx(), rcy = model_.right().cy();

  KrPose poseLeft;   //  identity
  KrPose poseRight;  //  shifted right along x
  poseRight.p()[0] = model_.baseline();

  //  normalized coordinates
  kr::vec2<scalar_t> lPt((left.x - lcx) / lfx, (left.y - lcy) / lfy);
  kr::vec2<scalar_t> rPt((right.x - rcx) / rfx, (right.y - rcy) / rfy);

  scalar_t ratio;
  kr::triangulate(poseLeft, lPt, poseRight, rPt, p_cam, ratio);

  if (ratio > config_.tri_max_eigenratio) {
    return false;
  }

  //  point is valid, refine it some more
  std::vector<KrPose> poses({poseLeft, poseRight});
  std::vector<kr::vec2<scalar_t>> obvs({lPt, rPt});

  if (!kr::refinePoint(poses, obvs, p_cam)) {
    return false;
  }

  return true;
}
*/

bool StereoVo::TriangulatePoint(const CvPoint2& lp,
                                const CvPoint2& rp,
                                kr::vec3<scalar_t> &p3d,
                                kr::mat3<scalar_t> &sigma) {
  //  convert to normalized coordinates
  const double lfx = model_.left().fx(), lfy = model_.left().fy();
  const double lcx = model_.left().cx(), lcy = model_.left().cy();
  const double rfx = model_.right().fx(), rfy = model_.right().fy();
  const double rcx = model_.right().cx(), rcy = model_.right().cy();
  
  const kr::vec2d v_left((lp.x-lcx)/lfx, (lp.y-lcy)/lfy);
  const kr::vec2d v_right((rp.x-rcx)/rfx, (rp.y-rcy)/rfy);
  
  //  triangulate in the frame of the left camera
  const kr::Posed left_pose;
  const kr::Posed right_pose(kr::quatd(1,0,0,0),
                             kr::vec3d(model_.baseline(),0,0));
  kr::vec3d position;
  double ratio;
  const double depth = kr::triangulate(left_pose,v_left,
                                       right_pose,v_right,position,ratio);
  /// @todo: make the ratio an option
  if (depth < 0 || ratio > 1e4) {
    return false;
  }
  p3d = position.cast<scalar_t>();
  
  //  calculate covariance on depth and 3D position
  const double depth_sigma = 
      kr::triangulationDepthSigma(depth, v_left, right_pose.p(), lfx);
  const auto P = 
      kr::triangulationCovariance(v_left, 1.0 / lfx, depth, depth_sigma);
  sigma = P.cast<scalar_t>();
  return true;
}

void StereoVo::PublishStereoFeatures(const KeyFrame &keyframe,
                                     const ros::Time &time) const {
  StereoFeaturesStamped stereo_features;
  stereo_features.header.frame_id = "stereo_vo";
  stereo_features.header.stamp = time;
  stereo_features.image_id = keyframe.id();
  const std::vector<Feature> &features = keyframe.features();
  auto fit = std::find_if(features.cbegin(), features.cend(),
                          [](const Feature &f) { return f.fresh; });
  for (auto fit_beg = features.cbegin(); fit_beg != fit; ++fit_beg) {
    FeatureMsg l_feature;
    const Feature &f = *fit_beg;
    l_feature.id = f.id;
    l_feature.point.x = f.px.x;
    l_feature.point.y = f.px.y;
    l_feature.fresh = f.fresh;
    stereo_features.left.push_back(l_feature);
  }

  for (const CvPoint2 &c : keyframe.r_corners()) {
    const Feature &f = *fit++;
    FeatureMsg l_feature;
    FeatureMsg r_feature;
    l_feature.id = r_feature.id = f.id;
    l_feature.fresh = r_feature.fresh = f.fresh;
    l_feature.point.x = f.px.x;
    l_feature.point.y = f.px.y;
    r_feature.point.x = c.x;
    r_feature.point.y = c.y;
    stereo_features.left.push_back(l_feature);
    stereo_features.right.push_back(r_feature);
  }

  pub_features_.publish(stereo_features);
}

}  // namespace stereo_vo
}  // namespace galt<|MERGE_RESOLUTION|>--- conflicted
+++ resolved
@@ -73,10 +73,6 @@
   // Track new corners from left to right so that we can triangulate them
   // Mis-tracked corners will be removed from this step
   TrackSpatial(stereo_image.first, stereo_image.second, l_corners, r_corners);
-<<<<<<< HEAD
-=======
-  // Triangulate left and right corner to get point in world
->>>>>>> 91f2ecd0
 
   if (l_corners.empty()) {
     ROS_WARN("No new corners detected");
