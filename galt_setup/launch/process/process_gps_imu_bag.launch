<!-- Name: process_gps_imu.launch
  Triggers:
    * process_base.launch
    * kr_attitude_eskf
    * pressure_altimeter
    * gps_odom
    * gps_kf

  Brief: Launch the GPS + IMU components of the post-processing suite.
-->
<launch>
  <!-- Profile -->
  <arg name="platform" default="experimental"/>
  <arg name="version" default="v1"/>
  <arg name="profile" default="$(arg platform)/$(arg version)"/>
  <arg name="profile_path" default="$(find galt_setup)/profiles/$(arg profile)"/>
  <arg name="use_laser" default="$(optenv GALT_USE_LASER false)"/>

  <!-- Magnetometer calibration to load -->
  <arg name="mag_calib" default="pasco_ground"/>

  <!-- Bag -->
  <arg name="bag_home" default="$(optenv GALT_BAGFILES /home)"/>
  <arg name="bag" default=""/>
  <arg name="bag_start" default="0"/>
  <arg name="bag_rate" default="1"/>
  <arg name="bag_path"
<<<<<<< HEAD
    default="/home/chao/Workspace/bag/D512/exp_v1/galt_experimental_v1_led_row_forth_2015-07-31-00-53-40.bag
    "/>
=======
    default="/media/chao/Seagate/galt_experimental_v1_2015-10-17-22-03-55.bag"/>
>>>>>>> 60f1be89

  <include file="$(find galt_setup)/launch/process/play_bag.launch">
    <arg name="bag_home" value="$(arg bag_home)"/>
    <arg name="bag_start" value="$(arg bag_start)"/>
    <arg name="bag_rate" value="$(arg bag_rate)"/>
    <arg name="bag_path" value="$(arg bag_path)"/>
  </include>

  <!-- process_gps_imu -->
  <include file="$(find galt_setup)/launch/process/process_gps_imu.launch">
    <arg name="platform"     value="$(arg platform)"/>
    <arg name="version"      value="$(arg version)"/>
    <arg name="profile"      value="$(arg profile)"/>
    <arg name="profile_path" value="$(arg profile_path)"/>
    <arg name="mag_calib"    value="$(arg mag_calib)"/>
    <arg name="use_laser"    value="$(arg use_laser)"/>
  </include>
</launch><|MERGE_RESOLUTION|>--- conflicted
+++ resolved
@@ -25,12 +25,7 @@
   <arg name="bag_start" default="0"/>
   <arg name="bag_rate" default="1"/>
   <arg name="bag_path"
-<<<<<<< HEAD
-    default="/home/chao/Workspace/bag/D512/exp_v1/galt_experimental_v1_led_row_forth_2015-07-31-00-53-40.bag
-    "/>
-=======
     default="/media/chao/Seagate/galt_experimental_v1_2015-10-17-22-03-55.bag"/>
->>>>>>> 60f1be89
 
   <include file="$(find galt_setup)/launch/process/play_bag.launch">
     <arg name="bag_home" value="$(arg bag_home)"/>
