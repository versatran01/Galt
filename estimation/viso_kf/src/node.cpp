--- conflicted
+++ resolved
@@ -20,11 +20,7 @@
 
 namespace viso_kf {
 
-<<<<<<< HEAD
-Node::Node() : nh_("~") {}
-=======
-Node::Node() : nh_("~"), tfListener_(tfCore_), trajViz_(nh_), covViz_(nh_) {}
->>>>>>> 0f1f0c8b
+Node::Node() : nh_("~"), tfListener_(tfCore_) {}
 
 void Node::initialize() {
   //  configure topics
@@ -53,6 +49,7 @@
   if (!initialized_) {
     return;  //  wait for first visual odometry
   }
+  tfPub_.set_child_frame_id("imu");
 
   Eigen::Vector3d accel;
   Eigen::Matrix3d varAccel;
@@ -139,6 +136,7 @@
     }
   }
   pubOdometry_.publish(odo);
+  tfPub_.PublishTransform(odo.pose.pose, odo.header);
 
   //  publish bias messages
   Vector3WithCovarianceStamped aBiasVector, gBiasVector;
@@ -163,27 +161,28 @@
 }
 
 void Node::odoCallback(const nav_msgs::OdometryConstPtr &odometry) {
+
   static ros::Time firstTs = odometry->header.stamp;
 
   //  do conversion here:
   kr::Pose<double> imu_in_child;
   try {
     /// @todo: don't hardcode this...
-    const geometry_msgs::TransformStamped transform = tfCore_.lookupTransform(
-        odometry->child_frame_id, "imu", ros::Time(0));
-    const geometry_msgs::Vector3& t = transform.transform.translation;
-    const geometry_msgs::Quaternion& r = transform.transform.rotation;
+    const geometry_msgs::TransformStamped transform =
+        tfCore_.lookupTransform(odometry->child_frame_id, "imu", ros::Time(0));
+    const geometry_msgs::Vector3 &t = transform.transform.translation;
+    const geometry_msgs::Quaternion &r = transform.transform.rotation;
     const Eigen::Vector3d p(t.x, t.y, t.z);
     const Eigen::Quaterniond q(r.w, r.x, r.y, r.z);
     imu_in_child.q() = q;
     imu_in_child.p() = p;
   }
-  catch (const tf2::TransformException& e) {
+  catch (const tf2::TransformException &e) {
     ROS_WARN("%s", e.what());
   }
   kr::Pose<double> odomPose(odometry->pose.pose);
   odomPose = odomPose.composeInBody(imu_in_child);
-  
+
   Eigen::Matrix3d varP, varQ;
   for (int i = 0; i < 3; i++) {
     for (int j = 0; j < 3; j++) {
@@ -197,11 +196,7 @@
     initialized_ = true;
     //  take our output frame ID from the gps_odom
     worldFrameId_ = odometry->header.frame_id;
-<<<<<<< HEAD
-    positionKF_.initState(q, p, Eigen::Vector3d(0, 0, 0));
-=======
-    positionKF_.initState(odomPose.q(), odomPose.p(), Eigen::Vector3d(0,0,0));
->>>>>>> 0f1f0c8b
+    positionKF_.initState(odomPose.q(), odomPose.p(), Eigen::Vector3d(0, 0, 0));
     positionKF_.initCovariance(1e-2, 1e-4, 0.25, 0.2, 0.5);
   } else {
     if (!positionKF_.update(odomPose.q(), varQ, odomPose.p(), varP)) {
