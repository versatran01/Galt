--- conflicted
+++ resolved
@@ -85,15 +85,12 @@
 
     cv::Mat rvec = cv::Mat(3, 1, CV_64FC1);
     cv::Mat tvec = cv::Mat(3, 1, CV_64FC1);
-    const size_t minInliers =
-        std::ceil(worldPoints.size() * config_.pnp_ransac_inliers);
-    cv::solvePnP(worldPoints, imagePoints, model_.left().fullIntrinsicMatrix(),
-                 std::vector<double>(), rvec, tvec);
-    //    cv::solvePnPRansac(
-    //        worldPoints, imagePoints, model_.left().fullIntrinsicMatrix(),
-    //        std::vector<double>(), rvec, tvec, false, 100,
-    // config_.pnp_ransac_error,
-    //        minInliers, inliers, cv::ITERATIVE);
+//    const size_t minInliers =
+//        std::ceil(worldPoints.size() * config_.pnp_ransac_inliers);
+    cv::solvePnP(
+        worldPoints, imagePoints, model_.left().fullIntrinsicMatrix(),
+        std::vector<double>(), rvec, tvec);/*, false, 100, config_.pnp_ransac_error,
+        minInliers, inliers, cv::ITERATIVE);*/
 
     //  convert rotation to quaternion
     kr::vec3<scalar_t> r(rvec.at<double>(0, 0), rvec.at<double>(1, 0),
@@ -133,65 +130,7 @@
   return should_add_key_frame;
 }
 
-<<<<<<< HEAD
-void StereoVo::TriangulateFeatures() {
-=======
-/*void KeyFrame::Update(const cv::Mat &l_image, const cv::Mat &r_image,
-                      const StereoVoConfig &config,
-                      const StereoCameraModel &model,
-                      const kr::Pose<scalar_t> &pose, bool init) {
-  // Collect relevant options
-  int num_features = config.num_features;
-
-  std::vector<CvPoint2> l_features, r_features;
-  std::vector<uchar> status;
-  // Find features
-  cv::goodFeaturesToTrack(l_image, l_features, num_features, 0.01, 10);
-  if (l_features.empty()) {
-    ROS_WARN("No new features found");
-    return;  //  no new features
-  }
-
-  TrackFeatures(l_image, r_image, l_features, r_features, status, config);
-  PruneByStatus(status, l_features);
-  PruneByStatus(status, r_features);
-
-  //  initialize new features
-  const scalar_t lfx = model.left().fx(), lfy = model.left().fy();
-  const scalar_t lcx = model.left().cx(), lcy = model.left().cy();
-  const scalar_t rfx = model.right().fx(), rfy = model.right().fy();
-  const scalar_t rcx = model.right().cx(), rcy = model.right().cy();
-
-  features_.clear();
-  features_.reserve(l_features.size());
-  for (size_t i = 0; i < l_features.size(); i++) {
-    Feature feat;
-    feat.left = l_features[i];
-    feat.next = feat.left;
-    feat.right = r_features[i];
-
-    //  undo K matrix
-    feat.left_coord.x = (feat.left.x - lcx) / lfx;
-    feat.left_coord.y = (feat.left.y - lcy) / lfy;
-    feat.right_coord.x = (feat.right.x - rcx) / rfx;
-    feat.right_coord.y = (feat.right.y - rcy) / rfy;
-
-    features_.push_back(feat);
-  }
-
-  const scalar_t meanDepth = Triangulate(model);
-  l_image_ = l_image;
-  r_image_ = r_image;
-  if (!init) {
-    pose_ = pose;
-  } else {
-    pose_ = kr::Pose<scalar_t>(kr::quat<scalar_t>(0, 1, 0, 0),
-                               kr::vec3<scalar_t>(0, 0, meanDepth));
-  }
-}*/
-
 void StereoVo::TriangulateFeatures(bool set_ready) {
->>>>>>> 5eab25ba
   kr::vec2<scalar_t> lPt, rPt;
   Pose poseLeft;   //  identity
   Pose poseRight;  //  shifted right along x
@@ -238,27 +177,26 @@
           p3D = current_pose_.q.conjugate() * p3D + current_pose_.p;
           feature.set_p_world(CvPoint3(p3D[0], p3D[1], p3D[2]));
           feature.set_triangulated(true);
-          feature.set_ready(set_ready); //  set ready if indicated by iterate
+          feature.set_ready(set_ready);  //  set ready if indicated by iterate
         } else {
           //  failed to converge
           failed = true;
         }
       }
-    }
-    else if (!feature.ready()) {
+    } else if (!feature.ready()) {
       //  check if we can refine the feature
       if (feature.points().size() >= 2) {
         std::vector<Pose> poses;
         std::vector<kr::vec2<scalar_t>> obvs;
         kr::vec3<scalar_t> p3D;
-        
-        for (const Point& p : feature.points()) {
+
+        for (const Point &p : feature.points()) {
           poses.push_back(p.key_frame->pose());
-          obvs.push_back(kr::vec2<scalar_t>(p.p_coord.x,p.p_coord.y));
+          obvs.push_back(kr::vec2<scalar_t>(p.p_coord.x, p.p_coord.y));
         }
-        
-        if (kr::refinePoint(poses,obvs,p3D)) {
-          feature.set_p_world(CvPoint3(p3D[0],p3D[1],p3D[2]));
+
+        if (kr::refinePoint(poses, obvs, p3D)) {
+          feature.set_p_world(CvPoint3(p3D[0], p3D[1], p3D[2]));
           feature.set_ready(true);
         } else {
           failed = true;
