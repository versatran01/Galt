--- conflicted
+++ resolved
@@ -125,8 +125,8 @@
 
 void CeresBundler::SplitFeatureIds(
     const std::deque<KeyFrame> &key_frames,
-    const std::map<Feature::Id, Feature> &features) {
-
+    const std::map<Feature::Id,Feature>& features) {
+  
   //  iterate over key frames and sort all features into one of two groups
   size_t kf_count = 0;
   for (auto kfi = key_frames.rbegin(); kfi != key_frames.rend(); kfi++) {
@@ -205,17 +205,14 @@
   options_.preconditioner_type = ceres::JACOBI;
   options_.visibility_clustering_type = ceres::CANONICAL_VIEWS;
   options_.sparse_linear_algebra_library_type = ceres::EIGEN_SPARSE;
-
+  
   ceres::Solver::Summary summary;
-  ceres::Solve(options_, &problem_, &summary);
-
+  ceres::Solve(options_,&problem_,&summary);
+  
   ROS_INFO_STREAM("Summary " << summary.BriefReport());
 }
 
 void CeresBundler::UpdateMap(std::deque<KeyFrame> &key_frames,
-<<<<<<< HEAD
-                             std::map<Feature::Id, Feature> &features) {}
-=======
                              std::map<Feature::Id,Feature>& features) {
       
   //  iterate forwards over keyframes, consider only those in window
@@ -246,7 +243,6 @@
     }
   }
 }
->>>>>>> 88a33a09
 
 }  // namespace stereo_vo
 
