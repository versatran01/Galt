/*
 * sam_estimator_node.cpp
 *  _   _             _           _____         _
 * | \ | | ___  _   _| | ____ _  |_   _|__  ___| |__
 * |  \| |/ _ \| | | | |/ / _` |   | |/ _ \/ __| '_ \
 * | |\  | (_) | |_| |   < (_| |   | |  __/ (__| | | |
 * |_| \_|\___/ \__,_|_|\_\__,_|   |_|\___|\___|_| |_|
 *
 *  Copyright (c) 2014 Nouka Technologies. All rights reserved.
 *
 *  This file is part of sam_estimator.
 *
 *	Created on: 21/08/2014
 */

#include <sam_estimator/sam_estimator_node.hpp>

namespace galt {
namespace sam_estimator {

<<<<<<< HEAD
SamEstimatorNode::SamEstimatorNode(const ros::NodeHandle &nh) : nh_(nh) {
  //  subscribe to all relevant topics
  sub_gps_ = nh_.subscribe("gps_odom", kROSQueueSize,
                           &SamEstimatorNode::GpsOdomCallback, this);
  sub_imu_ =
      nh_.subscribe("imu", kROSQueueSize, &SamEstimatorNode::ImuCallback, this);
  sub_stereo_ = nh_.subscribe("vo_pose", kROSQueueSize,
                              &SamEstimatorNode::StereoCallback, this);
  sub_laser_ = nh_.subscribe("laser_scan", kROSQueueSize,
                             &SamEstimatorNode::LaserScanCallback, this);
  pub_pose_ =
      nh_.advertise<geometry_msgs::PoseWithCovarianceStamped>("pose", 1);
}

} //  sam_estimator
} //  galt
=======
SamEstimatorNode::SamEstimatorNode(const ros::NodeHandle &nh) : nh_(nh) {}

void SamEstimatorNode::GpsCallback(
    const nav_msgs::OdometryConstPtr &odometry_msg) {}

void SamEstimatorNode::ImuCallback(const sensor_msgs::ImuConstPtr &imu_msg) {}

void SamEstimatorNode::LaserCallback(
    const sensor_msgs::LaserScanConstPtr &laser_msg) {}

void SamEstimatorNode::StereoCallback(
    const geometry_msgs::PoseStampedConstPtr &pose_msg) {}

}  // namespace sam_estimator
}  // namespace galt
>>>>>>> 7638fe9d
<|MERGE_RESOLUTION|>--- conflicted
+++ resolved
@@ -18,7 +18,6 @@
 namespace galt {
 namespace sam_estimator {
 
-<<<<<<< HEAD
 SamEstimatorNode::SamEstimatorNode(const ros::NodeHandle &nh) : nh_(nh) {
   //  subscribe to all relevant topics
   sub_gps_ = nh_.subscribe("gps_odom", kROSQueueSize,
@@ -33,9 +32,6 @@
       nh_.advertise<geometry_msgs::PoseWithCovarianceStamped>("pose", 1);
 }
 
-} //  sam_estimator
-} //  galt
-=======
 SamEstimatorNode::SamEstimatorNode(const ros::NodeHandle &nh) : nh_(nh) {}
 
 void SamEstimatorNode::GpsCallback(
@@ -50,5 +46,4 @@
     const geometry_msgs::PoseStampedConstPtr &pose_msg) {}
 
 }  // namespace sam_estimator
-}  // namespace galt
->>>>>>> 7638fe9d
+}  // namespace galt