--- conflicted
+++ resolved
@@ -56,7 +56,7 @@
   // 2D - currently tracked corners
   // 3D - points triangulated in world frame
   EstimatePose(curr_frame, point3ds_);
-  
+
   // Check whether to add key frame based on the following criteria
   // 1. Movement exceeds config_.kf_dist_thresh
   // 2. Yaw angle exceeds config_.kf_yaw_thresh
@@ -66,7 +66,7 @@
   if (ShouldAddKeyFrame(curr_frame)) {
     AddKeyFrame(curr_frame);
   }
-  
+
   // Visualization (optional)
   Display(curr_frame, prev_key_frame());
 
@@ -78,25 +78,25 @@
 void StereoVo::CheckEverything() {
   std::map<Id,int> feat_counts;
   std::set<Id> kf_ids;
-  for (const FramePtr &kf_ptr : key_frames_) {
-    const Frame &frame = *kf_ptr;
+  for (const FramePtr& kf_ptr : key_frames_) {
+    const Frame& frame = *kf_ptr;
     //  make sure there are no duplicate frame ids
     ROS_ASSERT_MSG(kf_ids.find(frame.id()) == kf_ids.end(),
                    "Duplicate frame IDs found");
     kf_ids.insert(frame.id());
 
     std::set<Id> point_ids;
-    for (const Feature &feature : frame.features()) {
+    for (const Feature& feature : frame.features()) {
       //  make sure there are no duplicate features in this frame
       ROS_ASSERT_MSG(point_ids.find(feature.id()) == point_ids.end(),
-                     "Duplicate feature (%lu) found in frame %lu", feature.id(),
-                     frame.id());
+                     "Duplicate feature (%lu) found in frame %lu",
+                     feature.id(), frame.id());
       point_ids.insert(feature.id());
 
       //  features must be triangulated
       ROS_ASSERT_MSG(point3ds_.find(feature.id()) != point3ds_.end(),
                      "Missing triangulation for feature %lu", feature.id());
-      
+
       if (feat_counts.find(feature.id()) == feat_counts.end()) {
         feat_counts[feature.id()] = 1;
       } else {
@@ -192,15 +192,6 @@
 //    status[index] = 1;
 //  }
 //  PruneByStatus(status, ids, ids_to_remove);
-<<<<<<< HEAD
-  // ROS_INFO("%i points removed", (int)ids_to_remove.size());
-//  frame->RemoveById(ids_to_remove);
-  // Remove corresponding 3d points as well
-  for (const Id id : ids_to_remove) {
-    auto it = point3ds_.find(id);
-    point3ds_.erase(it);
-  }
-=======
 //  //ROS_INFO("%i points removed", (int)ids_to_remove.size());
 //  frame->RemoveById(ids_to_remove);
 //  // Remove corresponding 3d points as well
@@ -208,7 +199,6 @@
 //    auto it = point3ds_.find(id);
 //    point3ds_.erase(it);
 //  }
->>>>>>> cce5703a
 
   const double tx = tvec.at<double>(0, 0);
   const double ty = tvec.at<double>(1, 0);
@@ -281,10 +271,10 @@
   frame->SetKeyFrame(right_corners);
   // Add key frame to queue with current_pose, features and stereo_image
   key_frames_.push_back(frame);
-  
+
   //  do more outlier rejection
   NukeOutliers();
-  
+
   // Optimize
   if (key_frames_.size() == 4) {
     //optimizer_.Optimize(key_frames_, point3ds_);
@@ -316,7 +306,6 @@
   PruneByStatus(status, r_corners);
   PruneByStatus(status, features);
 
-//  CornerSubPix(stereo_image.second, r_corners);
   // Verify that outputs have the same size
   ROS_ASSERT_MSG(features.size() == r_corners.size(),
                  "TrackSpatial Dimension mismatch");
@@ -340,9 +329,9 @@
       /// @note: Add a check here if you don't want to overwrite past
       /// triangulations
       const Id &id = it_feature->id();
-     // if (point3ds_.find(id) == point3ds_.end()) {
+//      if (point3ds_.find(id) == point3ds_.end()) {
         point3ds_[id] = Point3d(id, CvPoint3(p3[0], p3[1], p3[2]));
-     // }
+//      }
 
       ++it_feature;
       ++it_corner;
@@ -409,31 +398,31 @@
 }
 
 void StereoVo::NukeOutliers() {
-  
+
   struct PointMetric {
     scalar_t err_left_2;
     int count;
-    
+
     scalar_t norm_err_left_2() const {
       return err_left_2 / count;
     }
   };
   std::map<Id,PointMetric> metrics;
-  
+
   const auto fx = model_.left().fx();
   const auto fy = model_.left().fy();
   const auto cx = model_.left().cx();
   const auto cy = model_.left().cy();
-  
+
   //  consider all key frames
   for (const FramePtr& ptr : key_frames_) {
     const Frame& frame = *ptr;
     const KrPose& pose = frame.pose();
-    
+
     for (const Feature& feat : frame.features()) {
       const Point3d& p3d = point3ds_[feat.id()];
       const CvPoint2& p2d = feat.p_pixel();
-      
+
       //  project point
       kr::vec3<scalar_t> p_cam(p3d.p_world().x,p3d.p_world().y,p3d.p_world().z);
       p_cam = pose.transform(p_cam);
@@ -441,11 +430,11 @@
       //  apply camera model
       p_cam[0] = fx*p_cam[0] + cx;
       p_cam[1] = fy*p_cam[1] + cy;
-      
+
       //  reprojection error squared
-      auto err2 = (p_cam[0]-p2d.x)*(p_cam[0]-p2d.x) + 
+      auto err2 = (p_cam[0]-p2d.x)*(p_cam[0]-p2d.x) +
           (p_cam[1]-p2d.y)*(p_cam[1]-p2d.y);
-      
+
       auto ite = metrics.find(feat.id());
       if (ite == metrics.end()) {
         PointMetric pm;
@@ -459,7 +448,7 @@
       }
     }
   }
-  
+
   struct Stats {
     scalar_t mean;
     scalar_t mean_squared;
@@ -479,20 +468,20 @@
     }
   };
   std::map<int,Stats> sorted_stats;
-  
+
   //  calculate mean squared error
   for (const std::pair<Id,PointMetric>& pair : metrics) {
-    
+
     Stats& stats = sorted_stats[pair.second.count]; //  organize by count
-    
+
     const auto err2 =  pair.second.norm_err_left_2();
     stats.add(err2);
   }
- 
+
   for (const std::pair<int,Stats>& pair : sorted_stats) {
-    ROS_INFO("MSPE,STD (count = %i): %f, %f", pair.first, pair.second.mean, std::sqrt(pair.second.variance())); 
-  }
-  
+    ROS_INFO("MSPE,STD (count = %i): %f, %f", pair.first, pair.second.mean, std::sqrt(pair.second.variance()));
+  }
+
   //  build a set of features to eliminate
   std::set<Id> removables;
   for (const std::pair<Id,PointMetric>& pair : metrics) {
@@ -500,11 +489,11 @@
       removables.insert(pair.first);
     }
   }
-  
+
   /*if (!removables.empty()) {
     ROS_INFO("Nuking %lu outliers", removables.size());
   }
-  
+
   //  remove them
   size_t erased=0;
   for (FramePtr ptr : key_frames_) {
