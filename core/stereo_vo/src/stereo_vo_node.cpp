--- conflicted
+++ resolved
@@ -16,23 +16,6 @@
 
 namespace stereo_vo {
 
-<<<<<<< HEAD
-StereoVoNode::StereoVoNode(const ros::NodeHandle& nh)
-    : nh_(nh),
-      it_(nh),
-      odom_sub_(nh_.subscribe("odometry", 1, &StereoVoNode::OdometryCb, this)),
-      tf_pub_("stereo_vo"),
-      traj_viz_(nh),
-      tf_listener_(core_) {
-  image_transport::TransportHints hints("raw", ros::TransportHints(), nh_);
-  SubscribeStereoTopics("image_rect", "camera_info", hints);
-
-  cfg_server_.setCallback(
-      boost::bind(&StereoVoNode::ReconfigureCb, this, _1, _2));
-  traj_viz_.set_color(kr::rviz_helper::colors::MAGENTA);
-  traj_viz_.set_alpha(1);
-  point_pub_ = nh_.advertise<sensor_msgs::PointCloud>("points", 1);
-=======
 StereoVoNode::StereoVoNode(const ros::NodeHandle& nh,
                            const ros::NodeHandle& pnh)
     : nh_(nh), pnh_(pnh), it_(nh), tf_listener_(core_) {
@@ -40,7 +23,6 @@
   pnh_.param<std::string>("frame_id", frame_id_, "stereo_vo");
   SubscribeStereoTopics("image_rect", "camera_info", "raw");
   cfg_server_.setCallback(boost::bind(&StereoVoNode::ConfigCb, this, _1, _2));
->>>>>>> f71f94da
 }
 
 void StereoVoNode::SubscribeStereoTopics(const std::string& image_topic,
