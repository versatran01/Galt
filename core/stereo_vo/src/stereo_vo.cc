#include "stereo_vo/stereo_vo.h"
#include "stereo_vo/feature.h"
#include "stereo_vo/key_frame.h"
#include "stereo_vo/utils.h"

#include <sstream>
#include <iostream>

#include <image_geometry/stereo_camera_model.h>

#include "opencv2/highgui/highgui.hpp"
#include "opencv2/video/video.hpp"
#include "opencv2/calib3d/calib3d.hpp"

#include <kr_math/base_types.hpp>
#include <kr_math/feature.hpp>
#include <kr_math/pose.hpp>
#include <kr_math/SO3.hpp>

#include <Eigen/Geometry>

namespace galt {

namespace stereo_vo {

using image_geometry::StereoCameraModel;

void StereoVo::Initialize(const CvStereoImage &stereo_image,
                          const StereoCameraModel &model) {
  model_ = model;
  // Add the first stereo image as first keyframe
  // At this moment, we use current pose as input, but inherently will use
  // estimated depth to reinitialize a new pose. Later will be replaced with
  // estimates of other sensors.
  std::vector<Corner> tracked_corners;
  AddKeyFrame(stereo_image, tracked_corners);

  // Save stereo image and tracked corners for next iteration
  stereo_image_prev_ = stereo_image;
  corners_ = tracked_corners;

  // Create a window for display
  /// @todo: replace this with published topic later
  cv::namedWindow("display",
                  CV_WINDOW_NORMAL | CV_WINDOW_KEEPRATIO | CV_GUI_EXPANDED);
  init_ = true;
  ROS_INFO_STREAM("StereVo initialized, baseline: " << model_.baseline());
}

void StereoVo::Iterate(const CvStereoImage &stereo_image) {
  std::vector<Corner> tracked_corners;
  // Track corners from previous frame into current frame
  // Remove corresponding corners in last key frame only if they are newly
  // initialized
  TrackTemporal(stereo_image_prev_.first, stereo_image.first, corners_,
                tracked_corners, key_frame_prev());

  // Estimate pose using 2D-to-3D correspondences
  // 2D - currently tracked corners
  // 3D - features in last key frame
  relative_pose_ = EstimatePose();

  // Check whether to add key frame based on the following criteria
  // 1. Movement exceeds config_.kf_dist_thresh
  // 2. Yaw angle exceeds config_.kf_yaw_thresh
  // 3. Number of features falls below threshold (see ShouldAddKeyFrame)
  // After this step, tracked_corners will contain both old corners and newly
  // added corners
  if (ShouldAddKeyFrame(tracked_corners.size())) {
<<<<<<< HEAD
     AddKeyFrame(absolute_pose(), stereo_image, tracked_corners);
=======
    AddKeyFrame(stereo_image, tracked_corners);
>>>>>>> 6633ed9f
  }

  // Do a windowed optimization if window size is reached
  if (key_frames_.size() > static_cast<unsigned>(config_.kf_size)) {
    // Do awesome optimization which will update poses and features in all
    // keyframes
    //    BundleAdjustment();
    if (key_frames_.size() == 20) key_frames_.pop_front();
  }

  // Visualization (optional)
  Display(stereo_image, tracked_corners, key_frame_prev());

  // Save stereo image and tracked corners for next iteration
  stereo_image_prev_ = stereo_image;
  corners_ = tracked_corners;
}

void StereoVo::TrackTemporal(const cv::Mat &image_prev, const cv::Mat &image,
                             const std::vector<Corner> &corners_input,
                             std::vector<Corner> &corners_output,
                             KeyFrame &key_frame) {
  std::vector<CvPoint2> points_in, points_tracked;
  std::vector<uchar> status;
  std::vector<Feature::Id> ids, ids_to_remove;

  for (const Corner &corner : corners_input) {
    // Points in left image
    points_in.push_back(corner.p_pixel());
    ids.push_back(corner.id());
  }

  // Track and remove mismatches
  OpticalFlow(image_prev, image, points_in, points_tracked, status);
  PruneByStatus(status, ids, ids_to_remove);
  PruneByStatus(status, points_in);
  PruneByStatus(status, points_tracked);
  status.clear();

  // Find fundamental matrix to reject outliers in tracking
  FindFundamentalMat(points_in, points_tracked, status);
  PruneByStatus(status, ids, ids_to_remove);
  PruneByStatus(status, points_tracked);

  // Verify that ids is of the same dimension as points_tracked
  ROS_ASSERT_MSG(ids.size() == points_tracked.size(),
                 "TrackSpatial Dimension mismatch");

  //  remove singlet observations from previous keyframe as required
  key_frame.RemoveById(ids_to_remove);

  auto it_pts = points_tracked.cbegin();
  for (auto it_id = ids.cbegin(); it_id != ids.cend(); ++it_id, ++it_pts) {
    // It doesn't matter here if these corners are init or not
    // AddFeatures will set all of them to false
    corners_output.emplace_back(*it_id, *it_pts, false);
  }
}

Pose StereoVo::EstimatePose() {
  const size_t N = key_frame_prev().corners().size();

  std::vector<CvPoint2> imagePoints;
  std::vector<CvPoint3> worldPoints;
  std::vector<uchar> inliers;

  imagePoints.reserve(N);
  worldPoints.reserve(N);

  for (const Corner &corner : corners_) {
    const auto it = features_.find(corner.id());
    if (it != features_.end()) {
      const Feature &feat = it->second;
      imagePoints.push_back(corner.p_pixel());
      worldPoints.push_back(feat.p_cam());
    }
  }

  if (imagePoints.empty()) {
    throw std::runtime_error("EstimatePose called with empty features");
  }

  cv::Mat rvec = cv::Mat(3, 1, CV_64FC1);
  cv::Mat tvec = cv::Mat(3, 1, CV_64FC1);
  const size_t minInliers =
      std::ceil(worldPoints.size() * config_.pnp_ransac_inliers);
    cv::solvePnPRansac(worldPoints, imagePoints,
                       model_.left().fullIntrinsicMatrix(),
   std::vector<double>(),
                       rvec, tvec, false, 100, config_.pnp_ransac_error,
                       minInliers, inliers, cv::ITERATIVE);
//  cv::solvePnP(worldPoints, imagePoints, model_.left().fullIntrinsicMatrix(),
//               std::vector<double>(), rvec, tvec);
  kr::vec3<scalar_t> r(rvec.at<double>(0, 0), rvec.at<double>(1, 0),
                       rvec.at<double>(2, 0));
  kr::vec3<scalar_t> t(tvec.at<double>(0, 0), tvec.at<double>(1, 0),
                       tvec.at<double>(2, 0));

  return Pose::fromVectors(r, t);
}

bool StereoVo::ShouldAddKeyFrame(size_t num_corners) const {
  //  no keyframes, add one
  if (key_frames_.empty()) {
    return true;
  }

  const Pose& diff = relative_pose();
  if (diff.p.norm() > config_.kf_dist_thresh) {
<<<<<<< HEAD
    //    ROS_INFO("Distance: %f", diff.p.norm());
=======
    ROS_INFO("Distance: %f", diff.p.norm());
>>>>>>> 6633ed9f
    //  over distance threshold, add keyframe
    //    return false;
  }

  const kr::vec3<scalar_t> &angles = kr::getRPY(diff.q.matrix());
  if (std::abs(angles[2] * 180 / M_PI) > config_.kf_yaw_thresh) {
<<<<<<< HEAD
    //    ROS_INFO("Angle: %f", angles[2]);
=======
    ROS_INFO("Angle: %f", angles[2]);
>>>>>>> 6633ed9f
    //  over yaw angle threshold, add keyframe
    //    return false;
  }

  const size_t min_corners =
      std::ceil(config_.kf_min_filled * config_.shi_max_corners);
  if (num_corners < min_corners) {
<<<<<<< HEAD
    //    ROS_INFO("Corners: %i, min corners: %i", (int)num_corners,
    // (int)min_corners);
=======
    ROS_INFO("Corners: %i", (int)num_corners);
>>>>>>> 6633ed9f
    //  insufficent features, add keyframe with new ones
    return true;
  }

  return false;
}

void StereoVo::AddKeyFrame(const CvStereoImage &stereo_image,
                           std::vector<Corner> &corners) {
  /// @todo: create observations and add to key frame
  // Detect new corners based on distribution/number of current corners
  // Mark current corners as old corners
  std::vector<Corner> new_corners;
  detector_.AddCorners(stereo_image.first, corners, new_corners);
  // Track new corners from left image to right image and return corresponding
  // points on the right image. Corners will be removed from new corners if they
  // are lost during tracking
  std::vector<CvPoint2> right_points;
  TrackSpatial(stereo_image, new_corners, right_points);

  if (key_frames_.empty()) {
    //  make up a pose that looks pretty
    relative_pose_.q = kr::quat<scalar_t>(0, 1, 0, 0);
    relative_pose_.p = kr::vec3<scalar_t>(0, 0, 10);
  }

  // Retriangulate in current pose
  Triangulate(new_corners, right_points);
  // Add new corners to corners
  corners.insert(corners.end(), new_corners.begin(), new_corners.end());

  // Add key frame to queue with current_pose, features and stereo_image
  key_frames_.emplace_back(relative_pose(), corners, stereo_image);
}

void StereoVo::Triangulate(std::vector<Corner> &corners,
                           std::vector<CvPoint2> &points) {

  auto ite_p = points.begin();
  for (auto ite_corner = corners.begin(); ite_corner != corners.end();) {
    
    //  re-triangulate
    CvPoint3 p3D;
    const bool tri =
        TriangulatePoint(ite_corner->p_pixel(), *ite_p, p3D);
    if (!tri) {
      //  failed erase from corners
      /// @todo: Should we actually erase here?
      ite_corner = corners.erase(ite_corner);
      ite_p = points.erase(ite_p);
    } else {
      //  retrieve feature from map
      const Feature::Id &id = ite_corner->id();
      auto feat_ite = features_.find(id);
      if (feat_ite == features_.end()) {
        //  does not exist, add to map
        Feature feat(id, p3D);
        features_[id] = feat;
      } else {
        //  already in map, update coordinate
        Feature& feat = *feat_ite;
        feat.set_p_cam(p3D);
      }
      
      ite_corner++;
      ite_p++;
    }
  }
}

void StereoVo::TrackSpatial(const CvStereoImage &stereo_image,
                            std::vector<Corner> &corners,
                            std::vector<CvPoint2> &r_points) {
  // Put pixel of corners into l_points
  std::vector<CvPoint2> l_points;
  for (const Corner &corner : corners) l_points.push_back(corner.p_pixel());
  std::vector<uchar> status;
  // LK tracker
  OpticalFlow(stereo_image.first, stereo_image.second, l_points, r_points,
              status);
  PruneByStatus(status, l_points);
  PruneByStatus(status, r_points);
  PruneByStatus(status, corners);
  status.clear();
  // Find fundamental matrix
  if (l_points.empty()) {
    ROS_WARN("OpticalFlow failed to track any features");
    return;
  }
<<<<<<< HEAD
  FindFundamentalMat(l_points, r_points, status);
=======
  cv::findFundamentalMat(l_points, r_points, cv::FM_RANSAC, 1.5, 0.99, status);
>>>>>>> 6633ed9f
  PruneByStatus(status, r_points);
  PruneByStatus(status, corners);
  // Verify that outputs have the same size
  ROS_ASSERT_MSG(corners.size() == r_points.size(),
                 "TrackSpatial Dimension mismatch");
}

void StereoVo::OpticalFlow(const cv::Mat &image1, const cv::Mat &image2,
                           const std::vector<CvPoint2> &points1,
                           std::vector<CvPoint2> &points2,
                           std::vector<uchar> &status) {
  if (points1.empty()) {
    //  don't let calc optical flow assert
    ROS_WARN("OpticalFlow() called with no points");
    return;
  }
  int win_size = config_.klt_win_size;
  int max_level = config_.klt_max_level;
  static cv::TermCriteria term_criteria(
      cv::TermCriteria::COUNT + cv::TermCriteria::EPS, 25, 0.005);
  cv::calcOpticalFlowPyrLK(image1, image2, points1, points2, status,
                           cv::noArray(), cv::Size(win_size, win_size),
                           max_level, term_criteria);
}

<<<<<<< HEAD
void StereoVo::FindFundamentalMat(const std::vector<CvPoint2> &points1,
                                  const std::vector<CvPoint2> &points2,
                                  std::vector<uchar> &status) {
  cv::findFundamentalMat(points1, points2, cv::FM_RANSAC, 1.5, 0.99, status);
}

bool StereoVo::TriangulatePoint(const Pose &pose, const CvPoint2 &left,
=======
bool StereoVo::TriangulatePoint(const CvPoint2 &left,
>>>>>>> 6633ed9f
                                const CvPoint2 &right, CvPoint3 &output) {
  //  camera model
  const scalar_t lfx = model_.left().fx(), lfy = model_.left().fy();
  const scalar_t lcx = model_.left().cx(), lcy = model_.left().cy();
  const scalar_t rfx = model_.right().fx(), rfy = model_.right().fy();
  const scalar_t rcx = model_.right().cx(), rcy = model_.right().cy();

  Pose poseLeft;   //  identity
  Pose poseRight;  //  shifted right along x
  poseRight.p[0] = model_.baseline();

  //  normalized coordinates
  kr::vec2<scalar_t> lPt((left.x - lcx) / lfx, (left.y - lcy) / lfy);
  kr::vec2<scalar_t> rPt((right.x - rcx) / rfx, (right.y - rcy) / rfy);

  kr::vec3<scalar_t> p3D;
  scalar_t ratio;

  kr::triangulate(poseLeft, lPt, poseRight, rPt, p3D, ratio);

  if (ratio > config_.tri_max_eigenratio) {
    return false;
  }

  //  point is valid, refine it some more
  std::vector<Pose> poses({poseLeft, poseRight});
  std::vector<kr::vec2<scalar_t>> obvs({lPt, rPt});

  if (!kr::refinePoint(poses, obvs, p3D)) {
    return false;
  }

  output.x = p3D[0];
  output.y = p3D[1];
  output.z = p3D[2];
  return true;
}

}  // namespace stereo_vo

}  // namespace galt<|MERGE_RESOLUTION|>--- conflicted
+++ resolved
@@ -67,11 +67,7 @@
   // After this step, tracked_corners will contain both old corners and newly
   // added corners
   if (ShouldAddKeyFrame(tracked_corners.size())) {
-<<<<<<< HEAD
-     AddKeyFrame(absolute_pose(), stereo_image, tracked_corners);
-=======
     AddKeyFrame(stereo_image, tracked_corners);
->>>>>>> 6633ed9f
   }
 
   // Do a windowed optimization if window size is reached
@@ -158,13 +154,11 @@
   cv::Mat tvec = cv::Mat(3, 1, CV_64FC1);
   const size_t minInliers =
       std::ceil(worldPoints.size() * config_.pnp_ransac_inliers);
-    cv::solvePnPRansac(worldPoints, imagePoints,
-                       model_.left().fullIntrinsicMatrix(),
-   std::vector<double>(),
-                       rvec, tvec, false, 100, config_.pnp_ransac_error,
-                       minInliers, inliers, cv::ITERATIVE);
-//  cv::solvePnP(worldPoints, imagePoints, model_.left().fullIntrinsicMatrix(),
-//               std::vector<double>(), rvec, tvec);
+  cv::solvePnPRansac(worldPoints, imagePoints,
+                     model_.left().fullIntrinsicMatrix(), std::vector<double>(),
+                     rvec, tvec, false, 100, config_.pnp_ransac_error,
+                     minInliers, inliers, cv::ITERATIVE);
+
   kr::vec3<scalar_t> r(rvec.at<double>(0, 0), rvec.at<double>(1, 0),
                        rvec.at<double>(2, 0));
   kr::vec3<scalar_t> t(tvec.at<double>(0, 0), tvec.at<double>(1, 0),
@@ -181,35 +175,22 @@
 
   const Pose& diff = relative_pose();
   if (diff.p.norm() > config_.kf_dist_thresh) {
-<<<<<<< HEAD
-    //    ROS_INFO("Distance: %f", diff.p.norm());
-=======
     ROS_INFO("Distance: %f", diff.p.norm());
->>>>>>> 6633ed9f
     //  over distance threshold, add keyframe
-    //    return false;
+    return true;
   }
 
   const kr::vec3<scalar_t> &angles = kr::getRPY(diff.q.matrix());
   if (std::abs(angles[2] * 180 / M_PI) > config_.kf_yaw_thresh) {
-<<<<<<< HEAD
-    //    ROS_INFO("Angle: %f", angles[2]);
-=======
     ROS_INFO("Angle: %f", angles[2]);
->>>>>>> 6633ed9f
     //  over yaw angle threshold, add keyframe
-    //    return false;
+    return true;
   }
 
   const size_t min_corners =
       std::ceil(config_.kf_min_filled * config_.shi_max_corners);
   if (num_corners < min_corners) {
-<<<<<<< HEAD
-    //    ROS_INFO("Corners: %i, min corners: %i", (int)num_corners,
-    // (int)min_corners);
-=======
     ROS_INFO("Corners: %i", (int)num_corners);
->>>>>>> 6633ed9f
     //  insufficent features, add keyframe with new ones
     return true;
   }
@@ -224,6 +205,7 @@
   // Mark current corners as old corners
   std::vector<Corner> new_corners;
   detector_.AddCorners(stereo_image.first, corners, new_corners);
+  ROS_INFO("new corners: %d", int(new_corners.size()));
   // Track new corners from left image to right image and return corresponding
   // points on the right image. Corners will be removed from new corners if they
   // are lost during tracking
@@ -299,11 +281,7 @@
     ROS_WARN("OpticalFlow failed to track any features");
     return;
   }
-<<<<<<< HEAD
   FindFundamentalMat(l_points, r_points, status);
-=======
-  cv::findFundamentalMat(l_points, r_points, cv::FM_RANSAC, 1.5, 0.99, status);
->>>>>>> 6633ed9f
   PruneByStatus(status, r_points);
   PruneByStatus(status, corners);
   // Verify that outputs have the same size
@@ -329,17 +307,13 @@
                            max_level, term_criteria);
 }
 
-<<<<<<< HEAD
 void StereoVo::FindFundamentalMat(const std::vector<CvPoint2> &points1,
                                   const std::vector<CvPoint2> &points2,
                                   std::vector<uchar> &status) {
   cv::findFundamentalMat(points1, points2, cv::FM_RANSAC, 1.5, 0.99, status);
 }
 
-bool StereoVo::TriangulatePoint(const Pose &pose, const CvPoint2 &left,
-=======
 bool StereoVo::TriangulatePoint(const CvPoint2 &left,
->>>>>>> 6633ed9f
                                 const CvPoint2 &right, CvPoint3 &output) {
   //  camera model
   const scalar_t lfx = model_.left().fx(), lfy = model_.left().fy();
@@ -372,6 +346,9 @@
     return false;
   }
 
+  //  correct with pose
+  p3D = pose.q.conjugate().matrix() * p3D + pose.p;
+
   output.x = p3D[0];
   output.y = p3D[1];
   output.z = p3D[2];
