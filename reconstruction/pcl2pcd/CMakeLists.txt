cmake_minimum_required(VERSION 2.8.3)
project(pcl2pcd)

add_definitions(-Wall -std=c++11)

find_package(catkin REQUIRED COMPONENTS
    roscpp laser_assembler message_generation
    pcl_conversions pcl_ros tf2_ros tf2
    )

add_service_files(FILES
    SaveToPcd.srv
    ResetTime.srv
    )

generate_messages(DEPENDENCIES std_msgs)

catkin_package(
    #  INCLUDE_DIRS include
    #  LIBRARIES pcl2pcd
    #  CATKIN_DEPENDS laser_assembler
    #  DEPENDS system_lib
    )

include_directories(
    include
    ${catkin_INCLUDE_DIRS}
    )

add_executable(${PROJECT_NAME}_srv
    src/pcl2pcd_srv.cpp
    src/pcl2pcd_srv_main.cpp
    )
target_link_libraries(${PROJECT_NAME}_srv
    ${catkin_LIBRARIES}
    )

add_executable(${PROJECT_NAME}_rviz
    src/pcl2pcd_rviz.cpp
    src/pcl2pcd_rviz_main.cpp
    )
target_link_libraries(${PROJECT_NAME}_rviz
    ${catkin_LIBRARIES}
    )

add_dependencies(${PROJECT_NAME}_srv
    ${PROJECT_NAME}_gencpp
<<<<<<< HEAD
    ${catkin_EXPORTED_TARGETS}
    )

add_dependencies(${PROJECT_NAME}_rviz
    ${catkin_EXPORTED_TARGETS}
=======
    )
add_dependencies(${PROJECT_NAME}_rviz
    ${PROJECT_NAME}_gencpp
>>>>>>> b83becc9
    )<|MERGE_RESOLUTION|>--- conflicted
+++ resolved
@@ -45,15 +45,10 @@
 
 add_dependencies(${PROJECT_NAME}_srv
     ${PROJECT_NAME}_gencpp
-<<<<<<< HEAD
     ${catkin_EXPORTED_TARGETS}
     )
 
 add_dependencies(${PROJECT_NAME}_rviz
+    ${PROJECT_NAME}_gencpp
     ${catkin_EXPORTED_TARGETS}
-=======
-    )
-add_dependencies(${PROJECT_NAME}_rviz
-    ${PROJECT_NAME}_gencpp
->>>>>>> b83becc9
     )